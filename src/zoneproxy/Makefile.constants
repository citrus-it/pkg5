#
# CDDL HEADER START
#
# The contents of this file are subject to the terms of the
# Common Development and Distribution License (the "License").
# You may not use this file except in compliance with the License.
#
# You can obtain a copy of the license at usr/src/OPENSOLARIS.LICENSE
# or http://www.opensolaris.org/os/licensing.
# See the License for the specific language governing permissions
# and limitations under the License.
#
# When distributing Covered Code, include this CDDL HEADER in each
# file and include the License file at usr/src/OPENSOLARIS.LICENSE.
# If applicable, add the following below this CDDL HEADER, with the
# fields enclosed by brackets "[]" replaced with your own identifying
# information: Portions Copyright [yyyy] [name of copyright owner]
#
# CDDL HEADER END
#
#
# Copyright (c) 2011, 2015, Oracle and/or its affiliates. All rights reserved.
#

INSTALL =	/usr/bin/python2.7 ../../setup.py installfile
CC =		gcc
LINT =		lint
MKDIR =		mkdir -p
PROTO_AREA:sh =	echo $(hg root 2>/dev/null || git rev-parse --show-toplevel)/proto/root_$(uname -p)
ZONES_LIBDIR =	$(PROTO_AREA)/usr/lib/zones
ZONES_PROG =	$(PROG:%=$(ZONES_LIBDIR)/%)

LINTFLAGS =
<<<<<<< HEAD
CPPFLAGS =	-D_REENTRANT -I../zoneproxyd 
CFLAGS =	-Wall -O3
LDFLAGS =	-Wl,-B,direct -Wl,-z,fatal-warnings -Wl,-z,guidance
=======
CPPFLAGS =	-D_REENTRANT -D_POSIX_PTHREAD_SEMANTICS -I../zoneproxyd 
CFLAGS = 	-Wall -O3
LDFLAGS =	-Bdirect
>>>>>>> 047659a6
LDLIBS =

CLEANFILES =	$(PROG) $(OBJS)
CLOBBERFILES =	$(ZONES_PROG) $(ROOTHDRS)

lint_PROG:	$$(PROG).c
	$(LINT.c) $(PROG).c $(LDLIBS)

.c:
	$(LINK.c) -o $@ $< $(LDLIBS)

$(ZONES_PROG):	$(PROG)
	$(RM) $(ZONES_LIBDIR)/$(PROG); \
		$(MKDIR) -m 0755 $(ZONES_LIBDIR); \
		$(INSTALL) -m 0555 -d $(ZONES_LIBDIR) -f $(PROG)

clean:
	-$(RM) $(CLEANFILES)

clobber: clean
	-$(RM) $(CLOBBERFILES)<|MERGE_RESOLUTION|>--- conflicted
+++ resolved
@@ -31,15 +31,9 @@
 ZONES_PROG =	$(PROG:%=$(ZONES_LIBDIR)/%)
 
 LINTFLAGS =
-<<<<<<< HEAD
-CPPFLAGS =	-D_REENTRANT -I../zoneproxyd 
-CFLAGS =	-Wall -O3
-LDFLAGS =	-Wl,-B,direct -Wl,-z,fatal-warnings -Wl,-z,guidance
-=======
 CPPFLAGS =	-D_REENTRANT -D_POSIX_PTHREAD_SEMANTICS -I../zoneproxyd 
 CFLAGS = 	-Wall -O3
 LDFLAGS =	-Bdirect
->>>>>>> 047659a6
 LDLIBS =
 
 CLEANFILES =	$(PROG) $(OBJS)
