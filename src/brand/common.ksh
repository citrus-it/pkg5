--- conflicted
+++ resolved
@@ -310,13 +310,8 @@
 	ZONE_IS_MOUNTED=1
 	zoneadm -z $ZONENAME mount -f || fatal "$e_badmount"
 
-<<<<<<< HEAD
-	ZONE_BRAND=`zoneadm list -pc | /usr/bin/gawk -v zone=$ZONENAME -F':' '$2 == zone { print $6 }'`
+	ZONE_BRAND=`zoneadm list -pc | /usr/bin/nawk -v zone=$ZONENAME -F':' '$2 == zone { print $6 }'`
 	if [[ $ZONE_BRAND = "ipkg" || $ZONE_BRAND = "lipkg" ]]; then
-=======
-	ZONE_BRAND=`zoneadm list -pc | /usr/bin/nawk -v zone=$ZONENAME -F':' '$2 == zone { print $6 }'`
-	if [[ $ZONE_BRAND = "ipkg" || $ZONE_BRAND = "nlipkg" ]]; then
->>>>>>> 2731e071
 		zlogin -S $ZONENAME /usr/lib/brand/ipkg/system-unconfigure -R /a \
 		    >/dev/null 2>&1
 		if (( $? != 0 )); then
