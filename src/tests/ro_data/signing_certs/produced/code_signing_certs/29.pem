--- conflicted
+++ resolved
@@ -5,39 +5,22 @@
     Signature Algorithm: sha256WithRSAEncryption
         Issuer: C=US, ST=California, L=Santa Clara, O=pkg5, CN=ch1_ta5/emailAddress=ch1_ta5
         Validity
-<<<<<<< HEAD
-            Not Before: Dec  6 03:06:43 2014 GMT
-            Not After : Sep  1 03:06:43 2017 GMT
-=======
-            Not Before: Dec 13 00:13:38 2013 GMT
-            Not After : Sep  8 00:13:38 2016 GMT
->>>>>>> 047659a6
+            Not Before: Nov 28 22:50:58 2016 GMT
+            Not After : Aug 25 22:50:58 2019 GMT
         Subject: C=US, ST=California, L=Santa Clara, O=pkg5, CN=cs1_ch1_ta5/emailAddress=cs1_ch1_ta5
         Subject Public Key Info:
             Public Key Algorithm: rsaEncryption
                 Public-Key: (1024 bit)
                 Modulus:
-<<<<<<< HEAD
-                    00:ac:65:b5:38:a6:e0:a0:d3:23:f8:8b:64:bb:cc:
-                    0a:b8:bb:d8:7e:e0:43:b9:09:51:60:c1:86:c9:1a:
-                    54:22:db:fa:3d:fa:08:67:22:01:4b:f0:10:7b:d4:
-                    3d:01:18:13:ef:eb:06:6b:56:f0:57:7e:3c:9e:d5:
-                    7f:d0:68:d6:ca:3e:64:d6:e9:2b:8e:59:3f:3b:8a:
-                    b6:6a:b2:a6:9f:bc:b6:3a:ea:7d:ab:c8:90:da:73:
-                    e6:61:f2:c5:ae:ef:61:35:31:ef:af:0b:5e:7c:7f:
-                    24:b8:33:a1:77:af:4b:87:bb:bc:f7:86:09:de:ed:
-                    1c:7c:17:aa:a4:d0:6c:7b:01
-=======
-                    00:b4:65:08:30:97:70:86:fd:f9:89:7b:39:c4:95:
-                    a5:a9:81:55:71:9e:f9:f1:72:94:ec:0a:fa:af:c6:
-                    0b:43:68:db:17:2b:4e:40:ea:22:91:60:02:05:a2:
-                    ef:88:ad:78:8a:28:13:ac:2f:8a:65:6d:38:f3:43:
-                    9b:10:0e:c4:d1:d7:e7:ba:0f:31:06:1e:f6:f7:56:
-                    3f:68:1e:95:91:5f:d8:02:13:66:21:72:ed:66:6e:
-                    26:83:9a:de:60:87:e0:3a:63:e8:09:82:af:df:50:
-                    ae:f6:19:41:ba:c5:ae:8f:3e:6a:ba:f7:8b:fb:cd:
-                    90:a2:24:1e:7b:09:3e:a4:af
->>>>>>> 047659a6
+                    00:d5:47:8d:13:ea:1d:76:68:58:b6:73:8d:c1:3b:
+                    5b:89:b0:af:0a:f2:d1:7b:90:ed:35:4e:1c:3b:00:
+                    4c:6d:a5:70:2c:f7:a1:e5:01:6c:85:f7:27:62:dc:
+                    b3:f7:a4:df:56:60:57:f0:12:4a:12:bd:f5:21:38:
+                    d2:72:e1:e0:8b:33:ab:bf:d2:50:6e:b9:59:28:04:
+                    e2:e1:8d:c9:c0:1f:5f:35:52:58:d3:3d:5b:51:ff:
+                    45:24:7e:65:b2:e0:d9:d9:b3:95:05:ab:de:9c:82:
+                    ad:ea:ed:3f:29:8d:c1:c4:55:f6:d9:5e:e9:41:26:
+                    35:68:b2:60:47:96:17:79:9b
                 Exponent: 65537 (0x10001)
         X509v3 extensions:
             X509v3 Basic Constraints: critical
@@ -45,52 +28,37 @@
             X509v3 Key Usage: critical
                 Digital Signature
     Signature Algorithm: sha256WithRSAEncryption
-<<<<<<< HEAD
-         46:85:56:75:ea:51:65:66:24:42:23:33:67:0d:81:49:6e:7e:
-         1f:be:71:44:fa:84:0b:46:20:84:9a:6c:00:63:11:13:08:d1:
-         a4:c0:b5:c6:d7:20:55:07:0f:cd:8f:4f:5f:86:df:bd:e3:f1:
-         93:fc:eb:db:7b:75:57:97:db:73:71:0a:93:da:9e:61:ea:27:
-         0e:a4:fa:98:e5:15:7f:22:1e:4a:43:9e:44:84:46:57:ae:8c:
-         0d:f9:1f:89:8c:32:10:ac:77:20:54:99:d5:1c:90:7b:5e:dc:
-         15:a4:dc:e4:21:54:1f:85:f4:43:06:43:38:96:c6:88:77:2e:
-         fd:41
-=======
-         60:5d:6b:d5:f4:71:25:3c:8d:93:35:51:dd:44:66:1b:98:10:
-         03:07:04:a7:a9:73:e1:f8:8e:62:6e:05:6e:d5:e5:04:7d:47:
-         fa:4d:1c:c6:a4:91:2e:96:d2:43:2d:92:11:54:d9:29:9a:13:
-         a9:21:8c:06:de:e8:55:a0:ac:02:6e:8f:a2:bc:1b:50:20:5c:
-         03:ff:45:b7:13:3a:ea:b2:35:90:f6:0d:a4:06:4f:f1:b0:9c:
-         cc:ce:df:c0:b2:88:44:5a:f5:86:41:94:94:aa:67:d8:62:b8:
-         73:c1:60:87:04:51:25:1e:75:ac:d4:da:5b:fd:3f:5d:bc:ac:
-         8d:d7
->>>>>>> 047659a6
+         31:62:ba:67:99:9f:15:43:ca:51:64:60:44:0f:06:3b:5a:ea:
+         4a:a5:55:84:dd:0b:f8:a2:20:06:1f:86:78:11:47:f7:86:47:
+         2a:06:5b:32:d4:d5:e0:20:f1:b7:cb:0f:64:ca:36:17:3a:40:
+         69:76:df:da:c4:62:39:cf:7f:af:ea:66:3c:59:79:f1:f7:09:
+         c1:5e:d7:72:66:db:33:21:cb:42:84:db:e5:fd:18:ef:ab:b5:
+         a6:de:12:67:7e:a8:32:49:0e:60:0e:cf:a7:32:a5:1a:32:cb:
+         4b:1c:91:e6:1a:4d:1a:57:40:ce:ba:d0:31:c8:4e:2f:cb:54:
+         44:f2:4f:2c:57:5a:a6:7c:47:0d:3e:86:56:a6:e1:18:0e:0f:
+         e4:71:b1:fc:c9:8b:71:83:6d:21:da:94:31:68:5a:b0:f4:95:
+         39:d3:00:d4:1b:4b:bd:39:ed:0e:9f:9f:99:d1:ba:55:ac:13:
+         c2:d0:a2:77:5f:28:ab:f8:4b:ff:98:04:3c:0e:6b:bd:c6:61:
+         04:ab:e1:ab:53:10:eb:8b:8d:49:fc:9e:88:a2:84:cb:ef:44:
+         ff:4b:7b:92:61:ed:81:d7:54:dc:42:0a:fd:6c:ea:68:1a:1a:
+         32:2f:29:de:2d:e1:32:84:ed:41:c5:3d:be:09:0c:e3:42:13:
+         c9:01:bb:33
 -----BEGIN CERTIFICATE-----
-MIICgDCCAemgAwIBAgIBKTANBgkqhkiG9w0BAQsFADBxMQswCQYDVQQGEwJVUzET
+MIIDATCCAemgAwIBAgIBKTANBgkqhkiG9w0BAQsFADBxMQswCQYDVQQGEwJVUzET
 MBEGA1UECAwKQ2FsaWZvcm5pYTEUMBIGA1UEBwwLU2FudGEgQ2xhcmExDTALBgNV
 BAoMBHBrZzUxEDAOBgNVBAMMB2NoMV90YTUxFjAUBgkqhkiG9w0BCQEWB2NoMV90
-<<<<<<< HEAD
-YTUwHhcNMTQxMjA2MDMwNjQzWhcNMTcwOTAxMDMwNjQzWjB5MQswCQYDVQQGEwJV
+YTUwHhcNMTYxMTI4MjI1MDU4WhcNMTkwODI1MjI1MDU4WjB5MQswCQYDVQQGEwJV
 UzETMBEGA1UECAwKQ2FsaWZvcm5pYTEUMBIGA1UEBwwLU2FudGEgQ2xhcmExDTAL
 BgNVBAoMBHBrZzUxFDASBgNVBAMMC2NzMV9jaDFfdGE1MRowGAYJKoZIhvcNAQkB
-FgtjczFfY2gxX3RhNTCBnzANBgkqhkiG9w0BAQEFAAOBjQAwgYkCgYEArGW1OKbg
-oNMj+Itku8wKuLvYfuBDuQlRYMGGyRpUItv6PfoIZyIBS/AQe9Q9ARgT7+sGa1bw
-V348ntV/0GjWyj5k1ukrjlk/O4q2arKmn7y2Oup9q8iQ2nPmYfLFru9hNTHvrwte
-fH8kuDOhd69Lh7u894YJ3u0cfBeqpNBsewECAwEAAaMgMB4wDAYDVR0TAQH/BAIw
-ADAOBgNVHQ8BAf8EBAMCB4AwDQYJKoZIhvcNAQELBQADgYEARoVWdepRZWYkQiMz
-Zw2BSW5+H75xRPqEC0YghJpsAGMREwjRpMC1xtcgVQcPzY9PX4bfvePxk/zr23t1
-V5fbc3EKk9qeYeonDqT6mOUVfyIeSkOeRIRGV66MDfkfiYwyEKx3IFSZ1RyQe17c
-FaTc5CFUH4X0QwZDOJbGiHcu/UE=
-=======
-YTUwHhcNMTMxMjEzMDAxMzM4WhcNMTYwOTA4MDAxMzM4WjB5MQswCQYDVQQGEwJV
-UzETMBEGA1UECAwKQ2FsaWZvcm5pYTEUMBIGA1UEBwwLU2FudGEgQ2xhcmExDTAL
-BgNVBAoMBHBrZzUxFDASBgNVBAMMC2NzMV9jaDFfdGE1MRowGAYJKoZIhvcNAQkB
-FgtjczFfY2gxX3RhNTCBnzANBgkqhkiG9w0BAQEFAAOBjQAwgYkCgYEAtGUIMJdw
-hv35iXs5xJWlqYFVcZ758XKU7Ar6r8YLQ2jbFytOQOoikWACBaLviK14iigTrC+K
-ZW0480ObEA7E0dfnug8xBh7291Y/aB6VkV/YAhNmIXLtZm4mg5reYIfgOmPoCYKv
-31Cu9hlBusWujz5quveL+82QoiQeewk+pK8CAwEAAaMgMB4wDAYDVR0TAQH/BAIw
-ADAOBgNVHQ8BAf8EBAMCB4AwDQYJKoZIhvcNAQELBQADgYEAYF1r1fRxJTyNkzVR
-3URmG5gQAwcEp6lz4fiOYm4FbtXlBH1H+k0cxqSRLpbSQy2SEVTZKZoTqSGMBt7o
-VaCsAm6PorwbUCBcA/9FtxM66rI1kPYNpAZP8bCczM7fwLKIRFr1hkGUlKpn2GK4
-c8FghwRRJR51rNTaW/0/Xbysjdc=
->>>>>>> 047659a6
+FgtjczFfY2gxX3RhNTCBnzANBgkqhkiG9w0BAQEFAAOBjQAwgYkCgYEA1UeNE+od
+dmhYtnONwTtbibCvCvLRe5DtNU4cOwBMbaVwLPeh5QFshfcnYtyz96TfVmBX8BJK
+Er31ITjScuHgizOrv9JQbrlZKATi4Y3JwB9fNVJY0z1bUf9FJH5lsuDZ2bOVBave
+nIKt6u0/KY3BxFX22V7pQSY1aLJgR5YXeZsCAwEAAaMgMB4wDAYDVR0TAQH/BAIw
+ADAOBgNVHQ8BAf8EBAMCB4AwDQYJKoZIhvcNAQELBQADggEBADFiumeZnxVDylFk
+YEQPBjta6kqlVYTdC/iiIAYfhngRR/eGRyoGWzLU1eAg8bfLD2TKNhc6QGl239rE
+YjnPf6/qZjxZefH3CcFe13Jm2zMhy0KE2+X9GO+rtabeEmd+qDJJDmAOz6cypRoy
+y0sckeYaTRpXQM660DHITi/LVETyTyxXWqZ8Rw0+hlam4RgOD+RxsfzJi3GDbSHa
+lDFoWrD0lTnTANQbS7057Q6fn5nRulWsE8LQondfKKv4S/+YBDwOa73GYQSr4atT
+EOuLjUn8noiihMvvRP9Le5Jh7YHXVNxCCv1s6mgaGjIvKd4t4TKE7UHFPb4JDONC
+E8kBuzM=
 -----END CERTIFICATE-----