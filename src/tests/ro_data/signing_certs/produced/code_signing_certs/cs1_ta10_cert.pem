Certificate:
    Data:
        Version: 3 (0x2)
        Serial Number: 46 (0x2e)
    Signature Algorithm: sha256WithRSAEncryption
        Issuer: C=US, ST=California, L=Santa Clara, O=pkg5, OU=ta10, CN=localhost/emailAddress=ta10
        Validity
<<<<<<< HEAD
            Not Before: Dec  6 03:06:44 2014 GMT
            Not After : Sep  1 03:06:44 2017 GMT
=======
            Not Before: Dec 13 00:13:39 2013 GMT
            Not After : Sep  8 00:13:39 2016 GMT
>>>>>>> 047659a6
        Subject: C=US, ST=California, L=Santa Clara, O=pkg5, OU=cs1_ta10, CN=localhost/emailAddress=cs1_ta10
        Subject Public Key Info:
            Public Key Algorithm: rsaEncryption
                Public-Key: (1024 bit)
                Modulus:
<<<<<<< HEAD
                    00:9b:22:fe:a7:9a:73:be:8b:1d:85:47:be:59:c6:
                    1d:ac:1c:d8:22:9f:be:d9:33:91:ec:f7:ff:af:b9:
                    b0:c3:6a:06:0c:c9:78:31:15:59:f5:53:a0:85:9d:
                    34:d5:3b:cf:85:9a:d2:fe:e8:23:73:e0:2b:ed:82:
                    38:b0:1e:dc:e7:ca:d2:5a:8f:30:a3:75:c9:47:81:
                    bf:4b:00:f5:95:6e:b7:85:37:22:69:d2:25:d1:43:
                    85:00:e4:fa:13:23:4e:e0:e0:5c:fd:0e:75:dc:9e:
                    67:fd:cf:d1:aa:98:a3:bd:59:b4:33:d3:00:5f:75:
                    c9:47:e6:cc:8a:a2:ad:b2:b9
=======
                    00:da:a5:56:23:b3:4b:c1:5a:2a:3c:95:5e:5e:98:
                    21:7b:82:e5:7d:87:c2:b0:ef:f4:7c:1d:88:3c:f0:
                    8d:c0:b3:da:44:fa:3e:1d:87:ca:86:7f:f6:64:5c:
                    81:7c:4b:98:3b:0e:3e:ac:49:d9:dd:27:67:ef:a1:
                    a7:b5:25:2e:62:f3:89:de:d4:46:a4:b3:76:16:67:
                    1a:62:0e:d9:e7:03:67:aa:0a:b7:b2:2c:16:be:e3:
                    d4:ca:8b:f6:2a:25:49:61:04:64:3b:e2:e5:94:e5:
                    dc:81:a1:ff:e1:40:fc:e5:ef:3b:70:d0:40:2c:cb:
                    3c:ea:d7:47:8f:1d:f8:47:3d
>>>>>>> 047659a6
                Exponent: 65537 (0x10001)
        X509v3 extensions:
            X509v3 Basic Constraints: critical
                CA:FALSE
            X509v3 Key Usage: critical
                Digital Signature
    Signature Algorithm: sha256WithRSAEncryption
<<<<<<< HEAD
         ca:69:7e:01:8c:c3:c4:51:d4:64:a9:8a:8f:48:0f:4b:25:6e:
         04:57:2d:9f:b2:ca:30:50:b9:50:f2:b8:0a:6f:f0:fa:29:60:
         f3:33:e7:12:b8:37:de:ac:31:98:e9:20:cf:0e:a9:08:16:9e:
         e5:6b:2e:16:4a:c5:d7:f2:9f:28:ad:a9:08:59:12:ee:ef:19:
         dd:8a:03:3c:9e:bd:da:03:a9:b1:3c:9d:1d:1b:59:90:82:3c:
         7f:0b:e7:c3:99:66:5b:e7:04:1e:e5:40:43:fe:06:9b:15:ed:
         4c:63:cb:ce:a0:1f:5b:a4:3b:71:a1:94:f3:5a:9d:be:e3:f9:
         7a:26
=======
         6a:5b:26:9c:14:d2:2b:37:ba:32:2b:66:b7:a6:de:9f:03:85:
         63:e7:59:c7:05:1f:72:04:44:01:49:d0:88:a9:23:c7:a0:20:
         c2:6c:bb:0b:52:06:ee:34:b4:37:af:41:ad:e0:16:8f:8c:3d:
         04:98:98:62:2f:45:66:57:c4:25:db:3e:16:09:ff:8c:07:63:
         7e:59:31:24:ed:68:91:2d:b8:2e:3c:91:74:61:7e:8c:5e:e4:
         5c:3f:9f:ff:05:99:20:78:b9:be:6b:79:e6:aa:91:9e:85:25:
         07:79:dc:2b:22:dd:19:81:d5:c6:a9:e9:a8:5a:da:c6:09:8e:
         91:c7
>>>>>>> 047659a6
-----BEGIN CERTIFICATE-----
MIICnTCCAgagAwIBAgIBLjANBgkqhkiG9w0BAQsFADB/MQswCQYDVQQGEwJVUzET
MBEGA1UECAwKQ2FsaWZvcm5pYTEUMBIGA1UEBwwLU2FudGEgQ2xhcmExDTALBgNV
BAoMBHBrZzUxDTALBgNVBAsMBHRhMTAxEjAQBgNVBAMMCWxvY2FsaG9zdDETMBEG
<<<<<<< HEAD
CSqGSIb3DQEJARYEdGExMDAeFw0xNDEyMDYwMzA2NDRaFw0xNzA5MDEwMzA2NDRa
MIGHMQswCQYDVQQGEwJVUzETMBEGA1UECAwKQ2FsaWZvcm5pYTEUMBIGA1UEBwwL
U2FudGEgQ2xhcmExDTALBgNVBAoMBHBrZzUxETAPBgNVBAsMCGNzMV90YTEwMRIw
EAYDVQQDDAlsb2NhbGhvc3QxFzAVBgkqhkiG9w0BCQEWCGNzMV90YTEwMIGfMA0G
CSqGSIb3DQEBAQUAA4GNADCBiQKBgQCbIv6nmnO+ix2FR75Zxh2sHNgin77ZM5Hs
9/+vubDDagYMyXgxFVn1U6CFnTTVO8+FmtL+6CNz4CvtgjiwHtznytJajzCjdclH
gb9LAPWVbreFNyJp0iXRQ4UA5PoTI07g4Fz9DnXcnmf9z9GqmKO9WbQz0wBfdclH
5syKoq2yuQIDAQABoyAwHjAMBgNVHRMBAf8EAjAAMA4GA1UdDwEB/wQEAwIHgDAN
BgkqhkiG9w0BAQsFAAOBgQDKaX4BjMPEUdRkqYqPSA9LJW4EVy2fssowULlQ8rgK
b/D6KWDzM+cSuDferDGY6SDPDqkIFp7lay4WSsXX8p8orakIWRLu7xndigM8nr3a
A6mxPJ0dG1mQgjx/C+fDmWZb5wQe5UBD/gabFe1MY8vOoB9bpDtxoZTzWp2+4/l6
Jg==
=======
CSqGSIb3DQEJARYEdGExMDAeFw0xMzEyMTMwMDEzMzlaFw0xNjA5MDgwMDEzMzla
MIGHMQswCQYDVQQGEwJVUzETMBEGA1UECAwKQ2FsaWZvcm5pYTEUMBIGA1UEBwwL
U2FudGEgQ2xhcmExDTALBgNVBAoMBHBrZzUxETAPBgNVBAsMCGNzMV90YTEwMRIw
EAYDVQQDDAlsb2NhbGhvc3QxFzAVBgkqhkiG9w0BCQEWCGNzMV90YTEwMIGfMA0G
CSqGSIb3DQEBAQUAA4GNADCBiQKBgQDapVYjs0vBWio8lV5emCF7guV9h8Kw7/R8
HYg88I3As9pE+j4dh8qGf/ZkXIF8S5g7Dj6sSdndJ2fvoae1JS5i84ne1Eaks3YW
ZxpiDtnnA2eqCreyLBa+49TKi/YqJUlhBGQ74uWU5dyBof/hQPzl7ztw0EAsyzzq
10ePHfhHPQIDAQABoyAwHjAMBgNVHRMBAf8EAjAAMA4GA1UdDwEB/wQEAwIHgDAN
BgkqhkiG9w0BAQsFAAOBgQBqWyacFNIrN7oyK2a3pt6fA4Vj51nHBR9yBEQBSdCI
qSPHoCDCbLsLUgbuNLQ3r0Gt4BaPjD0EmJhiL0VmV8Ql2z4WCf+MB2N+WTEk7WiR
LbguPJF0YX6MXuRcP5//BZkgeLm+a3nmqpGehSUHedwrIt0ZgdXGqemoWtrGCY6R
xw==
>>>>>>> 047659a6
-----END CERTIFICATE-----<|MERGE_RESOLUTION|>--- conflicted
+++ resolved
@@ -5,39 +5,22 @@
     Signature Algorithm: sha256WithRSAEncryption
         Issuer: C=US, ST=California, L=Santa Clara, O=pkg5, OU=ta10, CN=localhost/emailAddress=ta10
         Validity
-<<<<<<< HEAD
-            Not Before: Dec  6 03:06:44 2014 GMT
-            Not After : Sep  1 03:06:44 2017 GMT
-=======
-            Not Before: Dec 13 00:13:39 2013 GMT
-            Not After : Sep  8 00:13:39 2016 GMT
->>>>>>> 047659a6
+            Not Before: Nov 28 22:50:59 2016 GMT
+            Not After : Aug 25 22:50:59 2019 GMT
         Subject: C=US, ST=California, L=Santa Clara, O=pkg5, OU=cs1_ta10, CN=localhost/emailAddress=cs1_ta10
         Subject Public Key Info:
             Public Key Algorithm: rsaEncryption
                 Public-Key: (1024 bit)
                 Modulus:
-<<<<<<< HEAD
-                    00:9b:22:fe:a7:9a:73:be:8b:1d:85:47:be:59:c6:
-                    1d:ac:1c:d8:22:9f:be:d9:33:91:ec:f7:ff:af:b9:
-                    b0:c3:6a:06:0c:c9:78:31:15:59:f5:53:a0:85:9d:
-                    34:d5:3b:cf:85:9a:d2:fe:e8:23:73:e0:2b:ed:82:
-                    38:b0:1e:dc:e7:ca:d2:5a:8f:30:a3:75:c9:47:81:
-                    bf:4b:00:f5:95:6e:b7:85:37:22:69:d2:25:d1:43:
-                    85:00:e4:fa:13:23:4e:e0:e0:5c:fd:0e:75:dc:9e:
-                    67:fd:cf:d1:aa:98:a3:bd:59:b4:33:d3:00:5f:75:
-                    c9:47:e6:cc:8a:a2:ad:b2:b9
-=======
-                    00:da:a5:56:23:b3:4b:c1:5a:2a:3c:95:5e:5e:98:
-                    21:7b:82:e5:7d:87:c2:b0:ef:f4:7c:1d:88:3c:f0:
-                    8d:c0:b3:da:44:fa:3e:1d:87:ca:86:7f:f6:64:5c:
-                    81:7c:4b:98:3b:0e:3e:ac:49:d9:dd:27:67:ef:a1:
-                    a7:b5:25:2e:62:f3:89:de:d4:46:a4:b3:76:16:67:
-                    1a:62:0e:d9:e7:03:67:aa:0a:b7:b2:2c:16:be:e3:
-                    d4:ca:8b:f6:2a:25:49:61:04:64:3b:e2:e5:94:e5:
-                    dc:81:a1:ff:e1:40:fc:e5:ef:3b:70:d0:40:2c:cb:
-                    3c:ea:d7:47:8f:1d:f8:47:3d
->>>>>>> 047659a6
+                    00:a6:86:61:75:a0:ab:ac:f1:9a:64:ac:ea:74:1c:
+                    51:67:d3:8c:f4:4b:04:4d:3e:4d:f1:5b:49:11:44:
+                    c2:28:b9:5c:59:4d:d1:36:c6:79:dc:74:05:6a:db:
+                    46:c4:3e:ad:d0:7a:c1:cf:ac:96:44:2b:07:5d:30:
+                    66:a7:31:21:93:42:90:b7:99:d4:e5:3c:e7:5e:12:
+                    40:62:bf:8e:19:f0:51:df:bd:d9:2a:2d:09:52:4f:
+                    c9:cd:03:b6:f9:1b:5d:64:20:5b:81:5f:09:a9:ea:
+                    75:f0:fa:d2:37:57:64:3e:fb:64:91:67:12:f0:98:
+                    b7:92:cc:37:94:d8:f8:cf:cb
                 Exponent: 65537 (0x10001)
         X509v3 extensions:
             X509v3 Basic Constraints: critical
@@ -45,54 +28,37 @@
             X509v3 Key Usage: critical
                 Digital Signature
     Signature Algorithm: sha256WithRSAEncryption
-<<<<<<< HEAD
-         ca:69:7e:01:8c:c3:c4:51:d4:64:a9:8a:8f:48:0f:4b:25:6e:
-         04:57:2d:9f:b2:ca:30:50:b9:50:f2:b8:0a:6f:f0:fa:29:60:
-         f3:33:e7:12:b8:37:de:ac:31:98:e9:20:cf:0e:a9:08:16:9e:
-         e5:6b:2e:16:4a:c5:d7:f2:9f:28:ad:a9:08:59:12:ee:ef:19:
-         dd:8a:03:3c:9e:bd:da:03:a9:b1:3c:9d:1d:1b:59:90:82:3c:
-         7f:0b:e7:c3:99:66:5b:e7:04:1e:e5:40:43:fe:06:9b:15:ed:
-         4c:63:cb:ce:a0:1f:5b:a4:3b:71:a1:94:f3:5a:9d:be:e3:f9:
-         7a:26
-=======
-         6a:5b:26:9c:14:d2:2b:37:ba:32:2b:66:b7:a6:de:9f:03:85:
-         63:e7:59:c7:05:1f:72:04:44:01:49:d0:88:a9:23:c7:a0:20:
-         c2:6c:bb:0b:52:06:ee:34:b4:37:af:41:ad:e0:16:8f:8c:3d:
-         04:98:98:62:2f:45:66:57:c4:25:db:3e:16:09:ff:8c:07:63:
-         7e:59:31:24:ed:68:91:2d:b8:2e:3c:91:74:61:7e:8c:5e:e4:
-         5c:3f:9f:ff:05:99:20:78:b9:be:6b:79:e6:aa:91:9e:85:25:
-         07:79:dc:2b:22:dd:19:81:d5:c6:a9:e9:a8:5a:da:c6:09:8e:
-         91:c7
->>>>>>> 047659a6
+         77:a1:48:32:04:3d:24:d2:ef:23:c2:7c:26:91:30:a2:cd:85:
+         f2:2a:53:dc:0c:b3:44:dc:d1:f3:bb:41:67:a5:fb:08:1f:80:
+         ed:31:87:9d:6d:f2:29:b0:b2:ea:a1:04:58:da:36:a3:2d:fb:
+         bf:89:55:3e:f3:10:92:15:bb:68:f8:05:b2:ed:6e:34:b5:ff:
+         26:dd:12:61:2f:db:8d:e0:ab:6f:17:dd:4a:5c:b6:f9:f5:14:
+         09:e5:e4:90:9b:41:77:80:66:69:0e:49:1f:3f:42:ae:d4:2d:
+         13:98:dc:11:33:21:2e:84:00:48:9d:68:df:e8:64:59:0a:8d:
+         3f:31:08:da:9d:d9:9f:ba:f1:34:c6:49:5b:d6:0e:c5:3a:9e:
+         c1:a0:90:59:ba:1e:8a:87:09:57:1a:52:75:b4:cd:85:25:fe:
+         53:c5:5d:72:81:4a:94:eb:98:24:6b:5f:36:f2:55:1a:26:9b:
+         a3:44:82:b6:d8:d0:2c:20:d0:46:fb:23:cd:84:23:a4:17:73:
+         28:c5:4e:d4:3e:76:ab:ca:d6:b9:80:af:71:fa:c2:22:9d:76:
+         42:64:ae:e1:df:4e:a8:92:a1:d5:34:46:d2:9d:9d:41:50:ca:
+         62:ac:e6:c7:15:14:0f:9e:97:2c:49:23:35:8a:69:e4:0c:9d:
+         b9:21:55:be
 -----BEGIN CERTIFICATE-----
-MIICnTCCAgagAwIBAgIBLjANBgkqhkiG9w0BAQsFADB/MQswCQYDVQQGEwJVUzET
+MIIDHjCCAgagAwIBAgIBLjANBgkqhkiG9w0BAQsFADB/MQswCQYDVQQGEwJVUzET
 MBEGA1UECAwKQ2FsaWZvcm5pYTEUMBIGA1UEBwwLU2FudGEgQ2xhcmExDTALBgNV
 BAoMBHBrZzUxDTALBgNVBAsMBHRhMTAxEjAQBgNVBAMMCWxvY2FsaG9zdDETMBEG
-<<<<<<< HEAD
-CSqGSIb3DQEJARYEdGExMDAeFw0xNDEyMDYwMzA2NDRaFw0xNzA5MDEwMzA2NDRa
+CSqGSIb3DQEJARYEdGExMDAeFw0xNjExMjgyMjUwNTlaFw0xOTA4MjUyMjUwNTla
 MIGHMQswCQYDVQQGEwJVUzETMBEGA1UECAwKQ2FsaWZvcm5pYTEUMBIGA1UEBwwL
 U2FudGEgQ2xhcmExDTALBgNVBAoMBHBrZzUxETAPBgNVBAsMCGNzMV90YTEwMRIw
 EAYDVQQDDAlsb2NhbGhvc3QxFzAVBgkqhkiG9w0BCQEWCGNzMV90YTEwMIGfMA0G
-CSqGSIb3DQEBAQUAA4GNADCBiQKBgQCbIv6nmnO+ix2FR75Zxh2sHNgin77ZM5Hs
-9/+vubDDagYMyXgxFVn1U6CFnTTVO8+FmtL+6CNz4CvtgjiwHtznytJajzCjdclH
-gb9LAPWVbreFNyJp0iXRQ4UA5PoTI07g4Fz9DnXcnmf9z9GqmKO9WbQz0wBfdclH
-5syKoq2yuQIDAQABoyAwHjAMBgNVHRMBAf8EAjAAMA4GA1UdDwEB/wQEAwIHgDAN
-BgkqhkiG9w0BAQsFAAOBgQDKaX4BjMPEUdRkqYqPSA9LJW4EVy2fssowULlQ8rgK
-b/D6KWDzM+cSuDferDGY6SDPDqkIFp7lay4WSsXX8p8orakIWRLu7xndigM8nr3a
-A6mxPJ0dG1mQgjx/C+fDmWZb5wQe5UBD/gabFe1MY8vOoB9bpDtxoZTzWp2+4/l6
-Jg==
-=======
-CSqGSIb3DQEJARYEdGExMDAeFw0xMzEyMTMwMDEzMzlaFw0xNjA5MDgwMDEzMzla
-MIGHMQswCQYDVQQGEwJVUzETMBEGA1UECAwKQ2FsaWZvcm5pYTEUMBIGA1UEBwwL
-U2FudGEgQ2xhcmExDTALBgNVBAoMBHBrZzUxETAPBgNVBAsMCGNzMV90YTEwMRIw
-EAYDVQQDDAlsb2NhbGhvc3QxFzAVBgkqhkiG9w0BCQEWCGNzMV90YTEwMIGfMA0G
-CSqGSIb3DQEBAQUAA4GNADCBiQKBgQDapVYjs0vBWio8lV5emCF7guV9h8Kw7/R8
-HYg88I3As9pE+j4dh8qGf/ZkXIF8S5g7Dj6sSdndJ2fvoae1JS5i84ne1Eaks3YW
-ZxpiDtnnA2eqCreyLBa+49TKi/YqJUlhBGQ74uWU5dyBof/hQPzl7ztw0EAsyzzq
-10ePHfhHPQIDAQABoyAwHjAMBgNVHRMBAf8EAjAAMA4GA1UdDwEB/wQEAwIHgDAN
-BgkqhkiG9w0BAQsFAAOBgQBqWyacFNIrN7oyK2a3pt6fA4Vj51nHBR9yBEQBSdCI
-qSPHoCDCbLsLUgbuNLQ3r0Gt4BaPjD0EmJhiL0VmV8Ql2z4WCf+MB2N+WTEk7WiR
-LbguPJF0YX6MXuRcP5//BZkgeLm+a3nmqpGehSUHedwrIt0ZgdXGqemoWtrGCY6R
-xw==
->>>>>>> 047659a6
+CSqGSIb3DQEBAQUAA4GNADCBiQKBgQCmhmF1oKus8ZpkrOp0HFFn04z0SwRNPk3x
+W0kRRMIouVxZTdE2xnncdAVq20bEPq3QesHPrJZEKwddMGanMSGTQpC3mdTlPOde
+EkBiv44Z8FHfvdkqLQlST8nNA7b5G11kIFuBXwmp6nXw+tI3V2Q++2SRZxLwmLeS
+zDeU2PjPywIDAQABoyAwHjAMBgNVHRMBAf8EAjAAMA4GA1UdDwEB/wQEAwIHgDAN
+BgkqhkiG9w0BAQsFAAOCAQEAd6FIMgQ9JNLvI8J8JpEwos2F8ipT3AyzRNzR87tB
+Z6X7CB+A7TGHnW3yKbCy6qEEWNo2oy37v4lVPvMQkhW7aPgFsu1uNLX/Jt0SYS/b
+jeCrbxfdSly2+fUUCeXkkJtBd4BmaQ5JHz9CrtQtE5jcETMhLoQASJ1o3+hkWQqN
+PzEI2p3Zn7rxNMZJW9YOxTqewaCQWboeiocJVxpSdbTNhSX+U8VdcoFKlOuYJGtf
+NvJVGiabo0SCttjQLCDQRvsjzYQjpBdzKMVO1D52q8rWuYCvcfrCIp12QmSu4d9O
+qJKh1TRG0p2dQVDKYqzmxxUUD56XLEkjNYpp5AyduSFVvg==
 -----END CERTIFICATE-----