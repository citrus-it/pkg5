--- conflicted
+++ resolved
@@ -5,39 +5,22 @@
     Signature Algorithm: sha256WithRSAEncryption
         Issuer: C=US, ST=California, L=Santa Clara, O=pkg5, CN=ch1_ta3/emailAddress=ch1_ta3
         Validity
-<<<<<<< HEAD
-            Not Before: Dec  6 03:06:43 2014 GMT
-            Not After : Sep  1 03:06:43 2017 GMT
-=======
-            Not Before: Dec 13 00:13:36 2013 GMT
-            Not After : Sep  8 00:13:36 2016 GMT
->>>>>>> 047659a6
+            Not Before: Nov 28 22:50:56 2016 GMT
+            Not After : Aug 25 22:50:56 2019 GMT
         Subject: C=US, ST=California, L=Santa Clara, O=pkg5, CN=cs5_ch1_ta3/emailAddress=cs5_ch1_ta3
         Subject Public Key Info:
             Public Key Algorithm: rsaEncryption
                 Public-Key: (1024 bit)
                 Modulus:
-<<<<<<< HEAD
-                    00:ce:67:94:30:f2:57:ca:55:34:78:cd:fe:3e:7d:
-                    b9:8e:6c:bc:60:1f:ee:49:f0:60:6c:ea:8f:7e:38:
-                    2d:39:ec:cb:88:71:5e:40:4f:79:65:27:9e:72:9e:
-                    bc:18:1a:84:25:6f:ad:37:4b:0f:4c:8a:aa:c3:a9:
-                    99:fd:ad:1c:f7:e8:98:f7:06:92:c9:db:77:31:1a:
-                    fe:5d:71:be:85:d7:5b:cd:28:1e:b8:ef:79:31:12:
-                    4a:99:a9:69:25:29:bf:39:17:9a:a4:5e:e4:1f:cf:
-                    b7:3e:ac:83:fa:41:14:d0:7a:7f:28:e7:ab:29:4d:
-                    d6:13:88:9a:2d:f8:c4:78:e7
-=======
-                    00:ea:23:95:11:2c:b5:2d:49:c5:10:77:74:82:98:
-                    da:5f:58:1f:2b:40:6e:1b:2e:d8:4f:30:07:6b:a2:
-                    ae:9f:f7:ed:8d:2d:b4:b3:68:48:ec:60:72:a2:fb:
-                    8b:7e:62:11:90:79:96:f9:ee:82:78:3f:09:22:2b:
-                    03:45:af:9e:ca:7e:3c:80:4f:ad:59:77:85:c5:e7:
-                    6b:4a:0b:a2:6b:4b:c5:e7:f9:38:81:64:05:ea:cd:
-                    76:9c:bf:eb:51:aa:29:6c:c1:3e:98:c6:ac:49:a2:
-                    ac:32:60:78:d8:ff:c6:79:f8:a5:a6:78:61:24:9a:
-                    27:26:2e:06:3a:19:8e:54:d1
->>>>>>> 047659a6
+                    00:cc:1e:76:bc:62:49:f4:a8:34:b0:db:cb:32:18:
+                    e6:21:5f:eb:b1:c2:33:0b:2c:02:2c:b7:7c:54:5a:
+                    6e:7d:93:8a:81:04:8e:f5:92:f0:82:b5:03:1a:80:
+                    d0:a7:ec:a9:ce:64:9a:bb:e5:06:6e:d0:39:d5:ca:
+                    1b:f6:20:e5:88:b8:17:b4:88:f1:fd:24:8b:c9:ae:
+                    5b:ba:96:b9:6e:ed:f4:13:48:8a:08:37:42:21:b8:
+                    61:18:3b:5f:65:a3:dd:ff:0f:b7:a9:7f:9a:44:cd:
+                    2b:1b:4c:20:e7:bb:b2:13:54:35:df:d5:e9:d9:41:
+                    55:29:c0:b7:98:e7:0c:c0:07
                 Exponent: 65537 (0x10001)
         X509v3 extensions:
             X509v3 Basic Constraints: critical
@@ -45,52 +28,37 @@
             X509v3 Key Usage: 
                 Encipher Only
     Signature Algorithm: sha256WithRSAEncryption
-<<<<<<< HEAD
-         a9:98:da:12:89:57:c2:63:f1:0a:f5:25:09:50:c4:10:d3:f8:
-         45:9f:e4:79:f6:82:f7:68:de:67:a5:34:90:9f:f1:f6:82:e9:
-         b9:af:3d:f1:e5:a0:d4:7a:42:3d:01:87:2d:a7:ad:b8:a7:f2:
-         e9:7a:9e:a1:73:18:ce:50:8d:88:31:53:46:e6:c3:e0:db:00:
-         e5:82:64:b1:4a:24:6d:23:73:4e:0a:16:9f:82:25:15:2f:a9:
-         e5:14:e9:bb:e4:d6:21:29:d1:b5:5c:37:48:bb:91:a1:ea:45:
-         e4:98:b3:6f:22:6a:7d:5e:f1:b1:3d:c3:7a:cf:7a:73:48:d7:
-         91:b1
-=======
-         80:7c:f9:bc:bd:15:b1:9d:75:d1:82:b5:42:79:d3:5e:2c:e3:
-         c4:73:ed:3b:3c:8a:83:9c:51:e9:1f:93:75:1f:81:01:11:f9:
-         fd:a8:56:0f:cf:d3:a9:38:26:e3:f0:78:79:75:ef:97:7b:01:
-         0b:b7:37:65:6c:93:76:07:ec:fa:f5:1e:2d:6a:3b:6d:15:fc:
-         41:6f:fb:17:52:be:cc:a8:95:da:be:3b:6d:d8:5d:42:10:aa:
-         20:9e:8e:c5:33:ed:7b:8a:f1:e5:e3:45:21:05:2e:77:3b:c9:
-         66:46:25:37:e4:5c:b0:f5:29:0a:be:0d:bc:c8:e9:d8:fc:31:
-         22:e3
->>>>>>> 047659a6
+         2a:b5:1d:d3:aa:5a:4e:57:5e:71:71:54:98:9f:eb:e2:0d:22:
+         ae:cd:51:b5:a3:90:b7:f5:3c:1b:d5:cd:ac:3b:4a:84:0f:57:
+         18:0b:79:a5:76:cf:70:60:fb:d2:19:70:2c:92:38:58:1a:53:
+         e6:c7:63:81:c9:af:4f:21:e9:23:28:e7:93:27:fa:13:f0:05:
+         56:ee:64:cd:c0:80:35:14:6a:75:88:91:0f:38:c0:ff:a8:0d:
+         81:cf:35:b2:9a:8d:4f:b1:4e:90:e4:6f:33:dc:38:b7:4f:8f:
+         e2:c6:3f:57:83:ff:c9:ef:17:31:84:ef:cc:84:ce:0d:14:c3:
+         09:ef:9d:a9:02:e6:91:dd:8b:6a:22:2b:6a:f6:08:09:65:5f:
+         24:9a:0f:34:88:40:72:04:92:55:c9:f4:94:bb:df:a1:fc:b5:
+         46:ae:60:89:85:60:51:54:bc:dc:c8:20:8d:cc:9c:6a:d2:2b:
+         fd:e1:0b:09:f8:a7:0a:0a:ab:88:64:d9:31:d9:b2:28:64:71:
+         b5:ca:54:2b:06:d4:cd:b8:06:9e:49:fe:6a:f3:2b:84:cb:b0:
+         fe:1b:3b:54:45:63:ae:2b:ee:6e:fa:fa:25:c1:c4:8f:32:10:
+         7d:72:ec:bb:6b:fe:27:55:51:15:ae:60:c4:a4:19:ff:03:cb:
+         22:c3:8b:2f
 -----BEGIN CERTIFICATE-----
-MIICfTCCAeagAwIBAgIBFTANBgkqhkiG9w0BAQsFADBxMQswCQYDVQQGEwJVUzET
+MIIC/jCCAeagAwIBAgIBFTANBgkqhkiG9w0BAQsFADBxMQswCQYDVQQGEwJVUzET
 MBEGA1UECAwKQ2FsaWZvcm5pYTEUMBIGA1UEBwwLU2FudGEgQ2xhcmExDTALBgNV
 BAoMBHBrZzUxEDAOBgNVBAMMB2NoMV90YTMxFjAUBgkqhkiG9w0BCQEWB2NoMV90
-<<<<<<< HEAD
-YTMwHhcNMTQxMjA2MDMwNjQzWhcNMTcwOTAxMDMwNjQzWjB5MQswCQYDVQQGEwJV
+YTMwHhcNMTYxMTI4MjI1MDU2WhcNMTkwODI1MjI1MDU2WjB5MQswCQYDVQQGEwJV
 UzETMBEGA1UECAwKQ2FsaWZvcm5pYTEUMBIGA1UEBwwLU2FudGEgQ2xhcmExDTAL
 BgNVBAoMBHBrZzUxFDASBgNVBAMMC2NzNV9jaDFfdGEzMRowGAYJKoZIhvcNAQkB
-FgtjczVfY2gxX3RhMzCBnzANBgkqhkiG9w0BAQEFAAOBjQAwgYkCgYEAzmeUMPJX
-ylU0eM3+Pn25jmy8YB/uSfBgbOqPfjgtOezLiHFeQE95ZSeecp68GBqEJW+tN0sP
-TIqqw6mZ/a0c9+iY9waSydt3MRr+XXG+hddbzSgeuO95MRJKmalpJSm/OReapF7k
-H8+3PqyD+kEU0Hp/KOerKU3WE4iaLfjEeOcCAwEAAaMdMBswDAYDVR0TAQH/BAIw
-ADALBgNVHQ8EBAMCAAEwDQYJKoZIhvcNAQELBQADgYEAqZjaEolXwmPxCvUlCVDE
-ENP4RZ/kefaC92jeZ6U0kJ/x9oLpua898eWg1HpCPQGHLaetuKfy6XqeoXMYzlCN
-iDFTRubD4NsA5YJksUokbSNzTgoWn4IlFS+p5RTpu+TWISnRtVw3SLuRoepF5Jiz
-byJqfV7xsT3Des96c0jXkbE=
-=======
-YTMwHhcNMTMxMjEzMDAxMzM2WhcNMTYwOTA4MDAxMzM2WjB5MQswCQYDVQQGEwJV
-UzETMBEGA1UECAwKQ2FsaWZvcm5pYTEUMBIGA1UEBwwLU2FudGEgQ2xhcmExDTAL
-BgNVBAoMBHBrZzUxFDASBgNVBAMMC2NzNV9jaDFfdGEzMRowGAYJKoZIhvcNAQkB
-FgtjczVfY2gxX3RhMzCBnzANBgkqhkiG9w0BAQEFAAOBjQAwgYkCgYEA6iOVESy1
-LUnFEHd0gpjaX1gfK0BuGy7YTzAHa6Kun/ftjS20s2hI7GByovuLfmIRkHmW+e6C
-eD8JIisDRa+eyn48gE+tWXeFxedrSguia0vF5/k4gWQF6s12nL/rUaopbME+mMas
-SaKsMmB42P/GefilpnhhJJonJi4GOhmOVNECAwEAAaMdMBswDAYDVR0TAQH/BAIw
-ADALBgNVHQ8EBAMCAAEwDQYJKoZIhvcNAQELBQADgYEAgHz5vL0VsZ110YK1QnnT
-XizjxHPtOzyKg5xR6R+TdR+BARH5/ahWD8/TqTgm4/B4eXXvl3sBC7c3ZWyTdgfs
-+vUeLWo7bRX8QW/7F1K+zKiV2r47bdhdQhCqIJ6OxTPte4rx5eNFIQUudzvJZkYl
-N+RcsPUpCr4NvMjp2PwxIuM=
->>>>>>> 047659a6
+FgtjczVfY2gxX3RhMzCBnzANBgkqhkiG9w0BAQEFAAOBjQAwgYkCgYEAzB52vGJJ
+9Kg0sNvLMhjmIV/rscIzCywCLLd8VFpufZOKgQSO9ZLwgrUDGoDQp+ypzmSau+UG
+btA51cob9iDliLgXtIjx/SSLya5bupa5bu30E0iKCDdCIbhhGDtfZaPd/w+3qX+a
+RM0rG0wg57uyE1Q139Xp2UFVKcC3mOcMwAcCAwEAAaMdMBswDAYDVR0TAQH/BAIw
+ADALBgNVHQ8EBAMCAAEwDQYJKoZIhvcNAQELBQADggEBACq1HdOqWk5XXnFxVJif
+6+INIq7NUbWjkLf1PBvVzaw7SoQPVxgLeaV2z3Bg+9IZcCySOFgaU+bHY4HJr08h
+6SMo55Mn+hPwBVbuZM3AgDUUanWIkQ84wP+oDYHPNbKajU+xTpDkbzPcOLdPj+LG
+P1eD/8nvFzGE78yEzg0UwwnvnakC5pHdi2oiK2r2CAllXySaDzSIQHIEklXJ9JS7
+36H8tUauYImFYFFUvNzIII3MnGrSK/3hCwn4pwoKq4hk2THZsihkcbXKVCsG1M24
+Bp5J/mrzK4TLsP4bO1RFY64r7m76+iXBxI8yEH1y7Ltr/idVURWuYMSkGf8DyyLD
+iy8=
 -----END CERTIFICATE-----