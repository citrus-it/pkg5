'\" te
.\" Copyright (c) 2007, 2013, Oracle and/or its affiliates. All rights reserved.
.TH pkg 1 "2012 年 6 月 26 日" "SunOS 5.11" "ユーザーコマンド"
.SH 名前
pkg \- Image Packaging System 取得クライアント
.SH 形式
.LP
.nf
/usr/bin/pkg [\fIoptions\fR] command [\fIcmd_options\fR] [\fIoperands\fR]
.fi

.LP
.nf
/usr/bin/pkg refresh [-q] [--full] [\fIpublisher\fR ...]
.fi

.LP
.nf
/usr/bin/pkg install [-nvq] [-C \fIn\fR] [-g \fIpath_or_uri\fR ...]
    [--accept] [--licenses] [--no-be-activate] [--no-index]
    [--no-refresh] [--no-backup-be | --require-backup-be]
    [--backup-be-name \fIname\fR]
    [--deny-new-be | --require-new-be] [--be-name \fIname\fR]
    [--reject \fIpkg_fmri_pattern\fR ...] \fIpkg_fmri_pattern\fR ...
.fi

.LP
.nf
/usr/bin/pkg uninstall [-nvq] [-C \fIn\fR] [--no-be-activate]
    [--no-index] [--no-backup-be | --require-backup-be]
    [--backup-be-name \fIname\fR]
    [--deny-new-be | --require-new-be] [--be-name \fIname\fR]
    \fIpkg_fmri_pattern\fR ...
.fi

.LP
.nf
/usr/bin/pkg update [-fnvq] [-C \fIn\fR] [-g \fIpath_or_uri\fR ...]
    [--accept] [--licenses] [--no-be-activate] [--no-index]
    [--no-refresh] [--no-backup-be | --require-backup-be]
    [--backup-be-name \fIname\fR]
    [--deny-new-be | --require-new-be] [--be-name \fIname\fR]
    [--reject \fIpkg_fmri_pattern\fR ...] [\fIpkg_fmri_pattern\fR ...]
.fi

.LP
.nf
/usr/bin/pkg list [-Hafnsuv] [-g \fIpath_or_uri\fR ...]
    [--no-refresh] [\fIpkg_fmri_pattern\fR ...]
.fi

.LP
.nf
/usr/bin/pkg info [-lr] [-g \fIpath_or_uri\fR ...] [--license]
    [\fIpkg_fmri_pattern\fR ...]
.fi

.LP
.nf
/usr/bin/pkg contents [-Hmr] [-a \fIattribute\fR=\fIpattern\fR ...]
    [-g \fIpath_or_uri\fR ...] [-o \fIattribute\fR ...] [-s \fIsort_key\fR]
    [-t \fIaction_name\fR ...] [\fIpkg_fmri_pattern\fR ...]
.fi

.LP
.nf
/usr/bin/pkg search [-HIaflpr] [-o \fIattribute\fR ...]
    [-s \fIrepo_uri\fR] \fIquery\fR
.fi

.LP
.nf
/usr/bin/pkg verify [-Hqv] [\fIpkg_fmri_pattern\fR ...]
.fi

.LP
.nf
/usr/bin/pkg fix [--accept] [--licenses]
    [\fIpkg_fmri_pattern\fR ...]
.fi

.LP
.nf
/usr/bin/pkg revert [-nv] [--no-be-activate]
    [--no-backup-be | --require-backup-be]
    [--backup-be-name \fIname\fR]
    [--deny-new-be | --require-new-be] [--be-name \fIname\fR]
    (--tagged \fItag-name\fR ... | \fIpath-to-file\fR ...)
.fi

.LP
.nf
/usr/bin/pkg mediator [-aH] [-F \fIformat\fR] [\fImediator\fR ...]
.fi

.LP
.nf
usr/bin/pkg set-mediator [-nv] [-I \fIimplementation\fR]
    [-V \fIversion\fR] [--no-be-activate]
    [--no-backup-be | --require-backup-be]
    [--backup-be-name \fIname\fR]
    [--deny-new-be | --require-new-be] [--be-name \fIname\fR]
    \fImediator\fR ...
.fi

.LP
.nf
/usr/bin/pkg unset-mediator [-nvIV] [--no-be-activate]
    [--no-backup-be | --require-backup-be]
    [--backup-be-name \fIname\fR]
    [--deny-new-be | --require-new-be] [--be-name \fIname\fR]
    \fImediator\fR ...
.fi

.LP
.nf
/usr/bin/pkg variant [-H] [variant.\fIvariant_name\fR ...]
.fi

.LP
.nf
/usr/bin/pkg change-variant [-nvq] [-C \fIn\fR] [-g \fIpath_or_uri\fR ...]
    [--accept] [--licenses] [--no-be-activate]
    [--no-backup-be | --require-backup-be]
    [--backup-be-name \fIname\fR]
    [--deny-new-be | --require-new-be] [--be-name \fIname\fR]
    \fIvariant_name\fR=\fIvalue\fR ...
.fi

.LP
.nf
/usr/bin/pkg facet [-H] [\fIfacet_name\fR ...]
.fi

.LP
.nf
/usr/bin/pkg change-facet [-nvq] [-C \fIn\fR] [-g \fIpath_or_uri\fR ...]
    [--accept] [--licenses] [--no-be-activate]
    [--no-backup-be | --require-backup-be]
    [--backup-be-name \fIname\fR]
    [--deny-new-be | --require-new-be] [--be-name \fIname\fR]
    \fIfacet_name\fR=[True|False|None] ...
.fi

.LP
.nf
/usr/bin/pkg avoid [\fIpkg_fmri_pattern\fR ...]
.fi

.LP
.nf
/usr/bin/pkg unavoid [\fIpkg_fmri_pattern\fR ...]
.fi

.LP
.nf
/usr/bin/pkg freeze [-n] [-c \fIreason\fR] [\fIpkg_fmri_pattern\fR] ...
.fi

.LP
.nf
/usr/bin/pkg unfreeze [-n] [\fIpkg_name_pattern\fR] ...
.fi

.LP
.nf
/usr/bin/pkg property [-H] [\fIpropname\fR ...]
.fi

.LP
.nf
/usr/bin/pkg set-property \fIpropname\fR \fIpropvalue\fR
.fi

.LP
.nf
/usr/bin/pkg add-property-value \fIpropname\fR \fIpropvalue\fR
.fi

.LP
.nf
/usr/bin/pkg remove-property-value \fIpropname\fR \fIpropvalue\fR
.fi

.LP
.nf
/usr/bin/pkg unset-property \fIpropname\fR ...
.fi

.LP
.nf
/usr/bin/pkg publisher [-HPn] [-F \fIformat\fR] [\fIpublisher\fR ...]
.fi

.LP
.nf
/usr/bin/pkg set-publisher [-Ped] [-k \fIssl_key\fR] [-c \fIssl_cert\fR]
    [-g \fIorigin_to_add\fR | --add-origin \fIorigin_to_add\fR ...]
    [-G \fIorigin_to_remove\fR | --remove-origin \fIorigin_to_remove\fR ...]
    [-m \fImirror_to_add\fR | --add-mirror \fImirror_to_add\fR ...]
    [-M \fImirror_to_remove\fR | --remove-mirror \fImirror_to_remove\fR ...]
    [--enable] [--disable] [--no-refresh] [--reset-uuid]
    [--non-sticky] [--sticky] [--search-after \fIpublisher\fR]
    [--search-before \fIpublisher\fR] [--search-first]
    [--approve-ca-cert \fIpath_to_CA\fR]
    [--revoke-ca-cert \fIhash_of_CA_to_remove\fR]
    [--unset-ca-cert \fIhash_of_CA_to_remove\fR]
    [--set-property \fIname_of_property\fR=\fIvalue\fR]
    [--add-property-value \fIname_of_property\fR=\fIvalue_to_add\fR]
    [--remove-property-value \fIname_of_property\fR=\fIvalue_to_remove\fR]
    [--unset-property \fIname_of_property_to_delete\fR] 
    [--proxy \fIproxy_to_use\fR] \fIpublisher\fR
.fi

.LP
.nf
/usr/bin/pkg set-publisher -p \fIrepo_uri\fR [-Ped]
    [-k \fIssl_key\fR] [-c \fIssl_cert\fR] [--non-sticky] [--sticky]
    [--search-after \fIpublisher\fR] [--search-before \fIpublisher\fR
    [--search-first] [--approve-ca-cert \fIpath_to_CA\fR]
    [--revoke-ca-cert \fIhash_of_CA_to_remove\fR]
    [--unset-ca-cert \fIhash_of_CA_to_remove\fR]
    [--set-property \fIname_of_property\fR=\fIvalue\fR]
    [--add-property-value \fIname_of_property\fR=\fIvalue_to_add\fR]
    [--remove-property-value \fIname_of_property\fR=\fIvalue_to_remove\fR]
    [--unset-property \fIname_of_property_to_delete\fR] 
    [--proxy \fIproxy_to_use\fR] [\fIpublisher\fR]
.fi

.LP
.nf
/usr/bin/pkg unset-publisher \fIpublisher\fR ...
.fi

.LP
.nf
/usr/bin/pkg history [-HNl] [-t [\fItime\fR | \fItime\fR-\fItime\fR],...]
    [-o \fIcolumn\fR,...] [-n \fInumber\fR]
.fi

.LP
.nf
/usr/bin/pkg purge-history
.fi

.LP
.nf
/usr/bin/pkg rebuild-index
.fi

.LP
.nf
/usr/bin/pkg update-format
.fi

.LP
.nf
/usr/bin/pkg version
.fi

.LP
.nf
/usr/bin/pkg help
.fi

.LP
.nf
/usr/bin/pkg image-create [-FPUfz] [--force]
    [--full | --partial | --user] [--zone]
    [-k \fIssl_key\fR] [-c \fIssl_cert\fR] [--no-refresh]
    [--variant \fIvariant_name\fR=\fIvalue\fR ...]
    [-g \fIpath_or_uri\fR | --origin \fIpath_or_uri\fR ...]
    [-m \fIuri\fR | --mirror \fIuri\fR ...]
    [--set-property \fIname_of_property\fR=\fIvalue\fR]
    [--facet \fIfacet_name\fR=(True|False) ...]
    [(-p | --publisher) [\fIname\fR=]\fIrepo_uri\fR] \fIdir\fR
.fi

.SH 機能説明
.sp
.LP
\fBpkg\fR は Image Packaging System 用の取得クライアントです。有効な構成では、\fBpkg\fR を呼び出すことにより、パッケージをインストールする場所を作成し、イメージを呼び出し、パッケージをイメージにインストールすることができます。パッケージはパブリッシャーによって公開され、パブリッシャーはそれらのパッケージを 1 つ以上のリポジトリで、またはパッケージアーカイブで入手可能にすることができます。\fBpkg\fR はパブリッシャーのリポジトリまたはパッケージアーカイブからパッケージを取得し、パッケージをイメージにインストールします。
.sp
.LP
パブリッシャーの名前によって、人、人のグループ、または組織が 1 つ以上のパッケージのソースとして識別されます。パブリッシャーの名前の競合を避け、パブリッシャーを識別しやすくするために、パッケージを公開するエンティティーを表すドメイン名をパブリッシャーの名前として使用することがベストプラクティスです。
.sp
.LP
リポジトリは、クライアントがパッケージの内容 (プログラムやドキュメントなど、パッケージの内部に含まれるファイル) とメタデータ (パッケージの名前や説明など、パッケージについての情報) を公開および取得できる場所です。たとえば、\fBexample.org\fR という名前のパブリッシャーは、\fBhttp://example.org/repository\fR という URI にリポジトリを配置することができます。
.sp
.LP
\fBpkg\fR では、パッケージをアンインストールしたり、(利用可能なパッケージの一覧などの) パブリッシャーメタデータをリフレッシュしたり、イメージにインストールされたパッケージを検証したり、イメージからさまざまなトークンを照会したりすることもできます。これらのクエリーは \fBpkg\fR(5) リポジトリで構成することもできます。
.sp
.LP
イメージには 3 つの種類があります。完全なシステムを提供できるフルイメージ、フルイメージ (親イメージ) にリンクされるがそれ自身では完全なシステムを提供しない部分イメージ、およびユーザーイメージです。
.SH オプション
.sp
.LP
サポートしているオプションは、次のとおりです。
.sp
.ne 2
.mk
.na
\fB\fB-?\fR\fR
.ad
.br
.na
\fB\fB--help\fR\fR
.ad
.sp .6
.RS 4n
使用方法に関するメッセージを表示します。
.RE

.sp
.ne 2
.mk
.na
\fB\fB-R\fR \fIdir\fR\fR
.ad
.br
.na
\fB\fB--image-dir\fR \fIdir\fR\fR
.ad
.sp .6
.RS 4n
\fIdir\fR をルートとするイメージを操作します。ディレクトリが指定されなかったか、または環境に基づいて決定される場合、デフォルトは / です。詳細は、「環境変数」のセクションを参照してください。
.RE

.SH サブコマンド
.sp
.LP
サポートされているサブコマンドは次のとおりです。
.sp
.ne 2
.mk
.na
\fB\fBpkg refresh\fR [\fB-q\fR] [\fB- -full\fR] [\fIpublisher\fR ...]\fR
.ad
.sp .6
.RS 4n
クライアントの利用可能パッケージの一覧およびすべての発行元の発行元メタデータを更新します。
.sp
.ne 2
.mk
.na
\fB\fIpublisher\fR\fR
.ad
.sp .6
.RS 4n
クライアントの利用可能パッケージの一覧、および指定された発行元の発行元メタデータのみを更新します。
.RE

.sp
.ne 2
.mk
.na
\fB\fB-q\fR\fR
.ad
.sp .6
.RS 4n
リクエストされた操作の実行中、進捗状況メッセージを表示しません。
.RE

.sp
.ne 2
.mk
.na
\fB\fB--full\fR\fR
.ad
.sp .6
.RS 4n
増分更新を試みる代わりにすべての発行元メタデータを強制的に完全取得し、操作中に使用されるすべてのプロキシでキャッシュデータを無視するようにリクエストします。このオプションはトラブルシューティング目的に用意されており、通常時は使用しないでください。
.RE

.RE

.sp
.ne 2
.mk
.na
\fB\fBpkg install\fR [\fB-nvq\fR] [\fB-C\fR \fIn\fR] [\fB-g\fR \fI path_or_uri\fR ...] [\fB--accept\fR] [\fB--licenses\fR] [\fB--no-be-activate\fR] [\fB--no-index\fR] [\fB--no-refresh \fR] [\fB--no-backup-be\fR | \fB--require-backup-be\fR] [\fB--backup-be-name\fR \fIname\fR] [\fB--deny-new-be \fR | \fB--require-new-be\fR] [\fB--be-name\fR \fI name\fR] [\fB--reject\fR \fIpkg_fmri_pattern\fR ...] \fI pkg_fmri_pattern\fR ...\fR
.ad
.sp .6
.RS 4n
指定されたパッケージをインストールし、イメージにインストールされたパッケージで許容されている \fIpkg_fmri_pattern\fR と一致する最新バージョンにパッケージを更新します。パッケージの最新バージョンを明示的に要求するには、\fIpkg_fmri_pattern\fR のバージョン部分に \fBlatest\fR を使用します。たとえば、\fBvim@latest\fR のように指定します。
.sp
パッケージは、発行元検索順およびスティッキネスに基づいて選択されます。検索順およびスティッキネスについては、\fBpkg publisher\fR および \fBpkg set-publisher\fR コマンドを参照してください。\fIpkg_fmri_pattern \fR が発行元を指定しない場合、一致するパッケージを提供する最初の発行元がインストール元として使用されます。該当する発行元がこのイメージ内にインストール可能なパッケージのバージョンを提供しない場合、インストール操作は失敗します。このイメージにインストール可能なパッケージのバージョンを提供する発行元を確認するには、\fBpkg list -a\fR コマンドを使用します。
.sp
複数の \fIpkg_fmri_pattern\fR が指定され、かつ指定されたパッケージのいずれかをこのイメージにインストールできない場合、指定されたパッケージは一切インストールされません。
.sp
インストールプロセスの間に、一部の設定ファイルの名前変更または置換が行われる場合があります。どのファイルを保持するかをパッケージシステムが決定する方法と、パッケージ操作中にファイルが保持されるしくみについては、\fBpkg\fR(5) のマニュアルページのファイルアクションに関する項目を参照してください。
.sp
パッケージが回避リストにある場合は、インストールすると回避リストから削除されます。
.sp
.ne 2
.mk
.na
\fB\fB-g\fR \fIpath_or_uri\fR\fR
.ad
.sp .6
.RS 4n
指定されたパッケージリポジトリまたはアーカイブを、パッケージデータの取得元になるイメージ内のソースリストに一時的に追加します。クライアント SSL 証明書が必要なリポジトリは、このオプションとともに使用できません。このオプションは複数回指定できます。
.sp
<<<<<<< HEAD
.in +2
.nf
NAME (PUBLISHER)            VERSION           IFO
system/core-os              0.5.11-0.151      i--
x11/wm/fvwm (fvwm.org)      2.6.1-3           i--
.fi
.in -2
=======
どのバージョンのパッケージを使用するかを決定するときは、イメージ内に構成されているが、指定された \fIpath_or_uri\fR ソースに見つからない発行元が優先されます。インストールするパッケージのバージョンが、イメージ内で構成されている発行元および \fIpath_or_uri\fR ソースから提供されている場合、クライアントはそのパッケージの内容を \fIpath_or_uri \fR ソースから取得します。インストールまたは更新のあとに、発行元によって提供され、イメージ内で構成されていないパッケージがある場合は、起点なしでイメージ構成に追加されます。イメージ内で構成されている発行元を表示するには、\fBpkg publisher\fR コマンドを使用します。
.RE
>>>>>>> 8d102081

.sp
.ne 2
.mk
.na
\fB\fB-n\fR\fR
.ad
.sp .6
.RS 4n
パッケージの変更は行わずに試しに操作を実行します。
.RE

.sp
.ne 2
.mk
.na
\fB\fB-v\fR\fR
.ad
.sp .6
.RS 4n
リクエストされた操作の実行中に詳細な進捗状況メッセージを出力し、詳細な計画情報 (ファセット、メディエータ、バリアントの変更など) を表示します。このオプションを複数回指定して、表示される計画情報の量を増やすことができます。
.RE

.sp
.ne 2
.mk
.na
\fB\fB-q\fR\fR
.ad
.sp .6
.RS 4n
リクエストされた操作の実行中、進捗状況メッセージを表示しません。
.RE

.sp
.ne 2
.mk
.na
\fB\fB-C\fR \fIn\fR\fR
.ad
.sp .6
.RS 4n
同時に更新する子イメージの数を指定します。子イメージ (通常はゾーン) 内への再帰時に、最大 \fIn\fR 個の子イメージを同時に更新します。更新する子イメージのデフォルト数は、1 です。\fIn\fR が 0 または負数の場合は、すべての子イメージが同時に更新されます。「環境変数」セクションの「\fBPKG_CONCURRENCY\fR」も参照してください。
.RE

.sp
.ne 2
.mk
.na
\fB\fB--accept\fR\fR
.ad
.sp .6
.RS 4n
更新またはインストールされるパッケージのライセンス条項に同意することを示します。このオプションを指定しないと、パッケージのライセンスに同意が必要になった場合、インストール操作は失敗します。
.RE

.sp
.ne 2
.mk
.na
\fB\fB--licenses\fR\fR
.ad
.sp .6
.RS 4n
この操作の一環としてインストールまたは更新されるパッケージのすべてのライセンスを表示します。
.RE

.sp
.ne 2
.mk
.na
\fB\fB--no-backup-be\fR\fR
.ad
.sp .6
.RS 4n
バックアップブート環境を作成しません。
.RE

.sp
.ne 2
.mk
.na
\fB\fB--no-be-activate\fR\fR
.ad
.sp .6
.RS 4n
ブート環境が作成される場合に、それを次回ブート時にアクティブなブート環境として設定しません。詳細は、\fBbeadm\fR(1M) のマニュアルページを参照してください。
.RE

.sp
.ne 2
.mk
.na
\fB\fB--no-index\fR\fR
.ad
<<<<<<< HEAD
.RS 17n
.rt  
アクションを包含しているパッケージのフル形式 FMRI (たとえば、\fBpkg://jeos.omniti.com/web/amp@0.5.11,5.11-0.151:20110705T153434Z \fR) に対応します。
=======
.sp .6
.RS 4n
操作が正常に完了したあとに検索インデックスを更新しません。
>>>>>>> 8d102081
.RE

.sp
.ne 2
.mk
.na
\fB\fB--no-refresh\fR\fR
.ad
.sp .6
.RS 4n
入手可能パッケージやその他のメタデータの最新リストを取得するために、イメージの発行元用のリポジトリへのアクセスを試みません。
.RE

.sp
.ne 2
.mk
.na
\fB\fB--backup-be-name\fR \fIname\fR\fR
.ad
<<<<<<< HEAD
.RS 17n
.rt  
アクションを包含しているパッケージのパブリッシャー (たとえば、\fBjeos.omniti.com\fR) に対応します。
=======
.sp .6
.RS 4n
指定された引数を使って、作成されたバックアップブート環境に名前を付けます。\fB--backup-be-name\fR を使用すると \fB--require-backup-be\fR が暗黙的に指定されます。\fBbeadm\fR(1M) のマニュアルページも参照してください。
>>>>>>> 8d102081
.RE

.sp
.ne 2
.mk
.na
\fB\fB--be-name\fR \fIname\fR\fR
.ad
<<<<<<< HEAD
.RS 17n
.rt  
アクションを包含しているパッケージの短縮形式 FMRI (たとえば、\fBpkg://jeos.omniti.com/web/amp@0.5.11,5.11-0.151002\fR) に対応します。
=======
.sp .6
.RS 4n
新たに作成されたブート環境の名前を、指定された引数になるように変更します。\fB--be-name\fR の使用は、暗黙的に \fB--require-new-be\fR を示します。\fBbeadm\fR(1M) のマニュアルページも参照してください。
>>>>>>> 8d102081
.RE

.sp
.ne 2
.mk
.na
\fB\fB--require-backup-be\fR\fR
.ad
.sp .6
.RS 4n
新しいブート環境が作成されない場合に、常にバックアップブート環境を作成します。このオプションを指定しないと、イメージポリシーに基づいてバックアップブート環境が作成されます。バックアップブート環境がいつ自動的に作成されるかについての説明は、次の「イメージプロパティー」の \fBbe-policy\fR を参照してください。
.RE

.sp
.ne 2
.mk
.na
\fB\fB--require-new-be\fR\fR
.ad
.sp .6
.RS 4n
常に新しいブート環境を作成します。このオプションを指定しないと、イメージポリシーに基づいてブート環境が作成されます。ブート環境がいつ自動的に作成されるかについての説明は、次の「イメージプロパティー」の \fBbe-policy\fR を参照してください。このオプションを \fB--require-backup-be\fR と組み合わせることはできません。
.RE

.sp
.ne 2
.mk
.na
\fB\fB--deny-new-be\fR\fR
.ad
.sp .6
.RS 4n
新しいブート環境を作成しません。新しいブート環境が必要な場合、この操作は実行されません。
.RE

.sp
.ne 2
.mk
.na
\fB\fB--reject\fR \fIpkg_fmri_pattern\fR\fR
.ad
.sp .6
.RS 4n
指定されたパターンと一致する名前を持つパッケージはインストールされません。一致するパッケージがすでにインストールされている場合、それらはこの操作の一環として削除されます。グループ依存関係のターゲットである拒否対象パッケージは回避リストに登録されます。
.RE

.RE

.sp
.ne 2
.mk
.na
\fB\fBpkg uninstall\fR [\fB-nvq\fR] [\fB-C\fR \fIn\fR] [\fB--no-be-activate\fR] [\fB--no-index\fR] [\fB--no-backup-be\fR | \fB--require-backup-be \fR] [\fB--backup-be-name\fR \fIname\fR] [\fB--deny-new-be\fR | \fB--require-new-be\fR] [\fB--be-name \fR \fIname\fR] \fIpkg_fmri_pattern\fR ... \fR
.ad
.sp .6
.RS 4n
\fIpkg_fmri_pattern\fR に一致するインストール済みパッケージを削除します。
.sp
パッケージがグループ依存関係の対象である場合、パッケージをアンインストールするとそのパッケージは回避リストに登録されます。後述する \fBavoid\fR サブコマンドを参照してください。
.sp
オプションの説明については、前述の \fBinstall\fR コマンドを参照してください。
.sp
コマンド出力で、新しいブート環境が作成されたことを示すメッセージに注意してください。新しいブート環境を作成してアクティブにすると、それが次回リブート時のデフォルトのブート環境になります。ブート環境の管理については、\fB beadm\fR(1M) のマニュアルページを参照してください。
.RE

.sp
.ne 2
.mk
.na
\fB\fBpkg update\fR [\fB-fnvq\fR] [\fB-C\fR \fIn\fR] [\fB-g\fR \fI path_or_uri\fR ...] [\fB--accept\fR] [\fB--licenses\fR] [\fB--no-be-activate\fR] [\fB--no-index\fR] [\fB--no-refresh \fR] [\fB--no-backup-be\fR | \fB--require-backup-be\fR] [\fB--backup-be-name\fR \fIname\fR] [\fB--deny-new-be \fR | \fB--require-new-be\fR] [\fB--be-name\fR \fI name\fR] [\fB--reject\fR \fIpkg_fmri_pattern\fR ...] [\fIpkg_fmri_pattern\fR ...]\fR
.ad
.sp .6
.RS 4n
現在のイメージ内のすべてのインストール済みパッケージを、インストール済みパッケージと発行元構成によりシステムに適用される制約で許可される最新のバージョンに更新します。
.sp
.ne 2
.mk
.na
\fB\fIpkg_fmri_pattern\fR\fR
.ad
.sp .6
.RS 4n
現在のイメージにインストール済みの、指定されたパッケージのみを更新します。指定された \fIpkg_fmri_pattern\fR パターンの 1 つがアスタリスク (*) である場合、現在のイメージ内のすべてのインストール済みパッケージを前述のとおりに更新します。
.sp
パッケージの最新バージョンを明示的に要求するには、\fIpkg_fmri_pattern\fR のバージョン部分に \fBlatest\fR を使用します。たとえば、\fBvim@latest\fR のように指定します。
.sp
すでにインストールされているものより古い、または新しいバージョンを指定することで、特定のパッケージのインプレースダウングレードまたはアップグレードを実行できます。パッケージの名前変更または廃止の境界をまたがった特定パッケージの更新はサポートされていません。
.sp
保持される構成ファイルのうち、ダウングレードされるパッケージの一部であり、元のバージョンがインストールされたあとに変更されたファイルは、拡張子 \fB\&.update\fR を使用して名前が変更されます。どのファイルを保持するかをパッケージシステムが決定する方法と、パッケージアップグレード中にファイルが保持されるしくみについては、\fBpkg\fR(5) のマニュアルページのファイルアクションに関する項目を参照してください。
.sp
複数の \fIpkg_fmri_pattern\fR が指定され、かつ指定されたパッケージのいずれかをこのイメージに更新できない場合、指定されたパッケージは一切更新されません。
.RE

.sp
.ne 2
.mk
.na
\fB\fB-f\fR\fR
.ad
.sp .6
.RS 4n
すべてのインストール済みパッケージを更新するときにクライアントに対する最新状態チェックを実行しません。
.RE

その他のすべてのオプションについては、前述の \fBinstall\fR コマンドを参照してください。
.sp
コマンド出力で、新しいブート環境が作成されたことを示すメッセージに注意してください。新しいブート環境を作成してアクティブにすると、それが次回、\fB--no-be-activate\fR オプションを指定しない場合のリブート時のデフォルトブート環境になります。ブート環境の管理については、\fBbeadm\fR(1M) のマニュアルページを参照してください。
.RE

.sp
.ne 2
.mk
.na
\fB\fBpkg list\fR [\fB-Hafnsuv\fR] [\fB-g\fR \fIpath_or_uri\fR ...] [\fB--no-refresh \fR] [\fIpkg_fmri_pattern\fR ...]\fR
.ad
.sp .6
.RS 4n
バージョンやインストール状態などの情報を含む、現在のイメージ内のインストール済みの全パッケージのリストを表示します。デフォルトでは、異なるアーキテクチャーまたはゾーンタイプのパッケージバリアントは除外されます。通常の出力は 3 列形式です。
.sp
.in +2
.nf
NAME (PUBLISHER)       VERSION                IFO
system/core-os         0.5.11-0.175.0.0.0.2.1 i--
x11/wm/fvwm (fvwm.org) 2.6.5                  i--
.fi
.in -2

最初の列にはパッケージの名前が表示されます。パッケージのインストール元 (または、インストールされていない場合は提供元) であるパブリッシャーがパブリッシャー検索順で先頭でない場合、パッケージ名のあとに一覧表示されるパブリッシャー名は括弧で囲まれています。2 番目の列にはパッケージのリリースバージョンとブランチバージョンが表示されます。リリースバージョンとブランチバージョンについて、およびバリアントについては、\fBpkg\fR(5) のマニュアルページを参照してください。
.sp
.LP
最後の列には、パッケージのステータスを示す一連のフラグが表示されます。
.RS +4
.TP
.ie t \(bu
.el o
\fBI\fR 列の \fBi\fR は、パッケージがインストールされていることを示します。
.RE
.RS +4
.TP
.ie t \(bu
.el o
\fBF\fR 列の \fBf\fR は、パッケージが凍結されていることを示します。
.RE
.RS +4
.TP
.ie t \(bu
.el o
\fBO\fR 列の \fBo\fR は、パッケージが廃止されていることを示します。\fBO\fR 列の \fBr\fR は、パッケージの名前が変更されたことを示します (廃止の形態の 1 つです)。
.RE
.sp
.ne 2
.mk
.na
\fB\fIpkg_fmri_pattern\fR\fR
.ad
.sp .6
.RS 4n
指定したパッケージのみを一覧表示します。
.RE

.sp
.ne 2
.mk
.na
\fB\fB-H\fR \fR
.ad
.sp .6
.RS 4n
一覧からヘッダーを省略します。
.RE

.sp
.ne 2
.mk
.na
\fB\fB-a\fR\fR
.ad
.sp .6
.RS 4n
インストール済みパッケージと、インストールのために入手可能なパッケージの最新バージョンを一覧表示します。インストール済みの incorporation によって、またイメージのバリアントによって許可されている場合、そのパッケージはインストールのために入手可能であるとみなされます。1 つ以上のパターンを指定した場合、指定されたパターンに一致し、インストール済みの incorporation およびイメージのバリアントによって許可されている最新バージョンが一覧表示されます。\fB-a\fR を指定しない場合、インストール済みパッケージのみを一覧表示します。
.RE

.sp
.ne 2
.mk
.na
\fB\fB-af\fR\fR
.ad
.sp .6
.RS 4n
incorporation の制約またはインストール状態に関係なく、すべてのバリアントについてすべてのパッケージのすべてのバージョンを一覧表示します。これらのオプションを使用するとき、パッケージの最新バージョンを明示的に一覧表示するには、\fIpkg_fmri_pattern\fR のバージョン部分に \fBlatest\fR を使用します。たとえば、\fBvim@latest\fR のように指定します。
.RE

.sp
.ne 2
.mk
.na
\fB\fB-g\fR \fIpath_or_uri\fR\fR
.ad
.sp .6
.RS 4n
指定されたパッケージリポジトリまたはアーカイブを、操作のためのパッケージデータのソースとして使用します。クライアント SSL 証明書が必要なリポジトリは、このオプションとともに使用できません。このオプションは複数回指定できます。\fB-n\fR を指定しない場合、\fB-g\fR を使用すると \fB-a\fR が暗黙的に指定されます。
.RE

.sp
.ne 2
.mk
.na
\fB\fB-n\fR\fR
.ad
.sp .6
.RS 4n
インストール状態に関係なく、すべての既知のパッケージの最新バージョンを表示します。
.RE

.sp
.ne 2
.mk
.na
\fB\fB-s\fR\fR
.ad
.sp .6
.RS 4n
パッケージ名とサマリーを示す 1 行の短縮形式を表示します。このオプションは \fB-a\fR、\fB-n\fR、\fB-u\fR、または \fB-v\fR とともに使用できます。
.RE

.sp
.ne 2
.mk
.na
\fB\fB-u\fR\fR
.ad
.sp .6
.RS 4n
新しいバージョンが入手可能なパッケージのみを一覧表示します。このオプションは \fB-g\fR とともに使用できません。
.RE

.sp
.ne 2
.mk
.na
\fB\fB-v\fR\fR
.ad
.sp .6
.RS 4n
発行元と完全バージョンを含む、フルパッケージ FMRI をすべて最初の列に表示します (VERSION 列は消えます)。このオプションは \fB-a\fR、\fB-n\fR、または \fB-u\fR とともに使用できます。
.RE

.sp
.ne 2
.mk
.na
\fB\fB--no-refresh\fR\fR
.ad
.sp .6
.RS 4n
入手可能パッケージやその他のメタデータの最新リストを取得するために、イメージの発行元用のリポジトリへのアクセスを試みません。
.RE

.RE

.sp
.ne 2
.mk
.na
\fB\fBpkg info\fR [\fB-lr\fR] [\fB-g\fR \fI path_or_uri\fR ...] [\fB--license\fR] [\fIpkg_fmri_pattern \fR ...]\fR
.ad
.sp .6
.RS 4n
現在のイメージにインストールされているすべてのパッケージについての情報を、人間が判読できる形式で表示します。
.sp
.ne 2
.mk
.na
\fB\fIpkg_fmri_pattern\fR\fR
.ad
.sp .6
.RS 4n
指定したパッケージの情報のみを表示します。
.RE

.sp
.ne 2
.mk
.na
\fB\fB-g\fR \fIpath_or_uri\fR\fR
.ad
.sp .6
.RS 4n
指定されたパッケージリポジトリまたはアーカイブを、操作のためのパッケージデータのソースとして使用します。クライアント SSL 証明書が必要なリポジトリは、このオプションとともに使用できません。このオプションは複数回指定できます。\fB-g\fR を使用すると \fB-r\fR が暗黙的に指定されます。
.RE

.sp
.ne 2
.mk
.na
\fB\fB-l\fR\fR
.ad
.sp .6
.RS 4n
インストール済みのパッケージの情報だけを表示します。これはデフォルトです。
.RE

.sp
.ne 2
.mk
.na
\fB\fB-r\fR\fR
.ad
.sp .6
.RS 4n
最新の入手可能バージョンに基づいてパッケージを照合し、イメージの構成済み発行元のリポジトリから、現在インストールされていないパッケージの情報を取得します (必要な場合)。このオプションを使用するときは、少なくとも 1 つのパッケージを指定する必要があります。\fB-r\fR を指定しない場合、デフォルトでインストール済みパッケージのみが表示されます。
.RE

.sp
.ne 2
.mk
.na
\fB\fB--license\fR\fR
.ad
.sp .6
.RS 4n
パッケージのライセンステキストを表示します。このオプションは \fB-l\fR または \fB-r\fR と組み合わせることができます。
.RE

.RE

.sp
.ne 2
.mk
.na
\fB\fBpkg contents\fR [\fB-Hmr\fR] [\fB-a\fR \fIattribute\fR=\fIpattern\fR ...] [\fB-g\fR \fIpath_or_uri\fR ...] [\fB-o\fR \fI attribute\fR,...] [\fB-s\fR \fIsort_key\fR] [\fB-t\fR \fIaction_name\fR ...] [\fIpkg_fmri_pattern \fR ...]\fR
.ad
.sp .6
.RS 4n
イメージ内のすべてのインストール済みパッケージの内容 (アクション属性) を表示します。オプションが指定されていない場合、現在のイメージにインストールされているアクションの \fBpath\fR 属性の値をアルファベット順で並べ替えて表示します。アクションとそれらの属性については、\fBpkg\fR(5) のマニュアルページのアクションに関する項目を参照してください。下の疑似属性名のリストも参照してください。
.sp
.ne 2
.mk
.na
\fB\fIpkg_fmri_pattern\fR\fR
.ad
.sp .6
.RS 4n
指定したパッケージの内容のみを表示します。
.RE

.sp
.ne 2
.mk
.na
\fB\fB-H\fR \fR
.ad
.sp .6
.RS 4n
出力からヘッダーを省略します。
.RE

.sp
.ne 2
.mk
.na
\fB\fB-a\fR \fIattribute\fR=\fI pattern\fR\fR
.ad
.sp .6
.RS 4n
名前がオプション引数で指定され、値がオプション引数 (属性名と等号に続く部分) の (glob) パターンに一致する属性を持つアクションに出力を限定します。複数の \fB-a\fR オプションを指定した場合、それらのいずれかに一致するアクションが表示されます。
.RE

.sp
.ne 2
.mk
.na
\fB\fB-g\fR \fIpath_or_uri\fR\fR
.ad
.sp .6
.RS 4n
指定されたパッケージリポジトリまたはアーカイブからこのイメージにインストール可能なパッケージの情報を表示します。クライアント SSL 証明書が必要なリポジトリは、このオプションとともに使用できません。インストール可能なパッケージには、現在インストールされているパッケージと、バリアントやファセットの制限などのこのイメージへのインストールの条件を満たすその他のパッケージが含まれます。このオプションは複数回指定できます。\fB-g\fR を使用すると \fB-r\fR が暗黙的に指定されます。
.RE

.sp
.ne 2
.mk
.na
\fB\fB-m\fR\fR
.ad
.sp .6
.RS 4n
このイメージにインストールできないアクションを含めて、指定されたパッケージのすべてのアクションのすべての属性を表示します。
.RE

.sp
.ne 2
.mk
.na
\fB\fB-o\fR \fIattribute\fR\fR
.ad
.sp .6
.RS 4n
指定された属性を、リストの先頭属性の値に従って並べ替えて表示します。\fB-o\fR オプションは複数回指定できます。または、属性名をコンマで区切ることにより、1 つの \fB-o\fR オプションの引数として複数の属性を指定できます。要求された属性を持つアクションのみが表示されます。
.RE

.sp
.ne 2
.mk
.na
\fB\fB-r\fR\fR
.ad
.sp .6
.RS 4n
このイメージ内で構成された発行元のリポジトリからこのイメージにインストール可能なパッケージの最新バージョンの情報を表示します。インストール可能なパッケージには、現在インストールされているパッケージと、バリアントやファセットの制限などのこのイメージへのインストールの条件を満たすその他のパッケージが含まれます。このオプションを使用するときは、少なくとも 1 つのパッケージを指定する必要があります。
.RE

.sp
.ne 2
.mk
.na
\fB\fB-s\fR \fIsort_key\fR\fR
.ad
.sp .6
.RS 4n
指定されたアクション属性で、アクションをソートします。このオプションを指定しない場合、デフォルトではパスによって、または \fB-o\fR オプションで最初に指定された属性によってソートします。\fB-s\fR オプションは複数回指定できます。
.RE

.sp
.ne 2
.mk
.na
\fB\fB-t\fR \fIaction_name\fR\fR
.ad
.sp .6
.RS 4n
指定されたアクションのみを一覧表示します。複数のアクションをコンマ区切りリストで指定できます。\fIaction_name\fR の値は、\fBpkg\fR(5) のマニュアルページの「アクション」内に一覧表示されているアクションのいずれかで、\fBfile\fR、\fBdirectory\fR、\fBdriver\fR、\fBdepend\fR、\fBset\fR などです。このオプションは複数回指定できます。
.RE

利便性のために、いくつかの特殊な疑似属性名を使用できます。
.sp
.ne 2
.mk
.na
\fB\fBaction.hash\fR\fR
.ad
.sp .6
.RS 4n
アクションがペイロードを伝送する場合、アクションのハッシュの値です。
.RE

.sp
.ne 2
.mk
.na
\fB\fBaction.key\fR\fR
.ad
.sp .6
.RS 4n
アクションのキー属性の値です。たとえば、\fBfile\fR アクションの場合、鍵属性はファイルのパスです。キー属性のないアクションもあります。
.RE

.sp
.ne 2
.mk
.na
\fB\fBaction.name\fR\fR
.ad
.sp .6
.RS 4n
アクションの名前です。たとえば、ファイルアクションの場合、これは \fBfile\fR です。
.RE

.sp
.ne 2
.mk
.na
\fB\fBaction.raw\fR\fR
.ad
.sp .6
.RS 4n
一致するアクションのすべての属性。
.RE

.sp
.ne 2
.mk
.na
\fB\fBpkg.fmri\fR\fR
.ad
.sp .6
.RS 4n
アクションを包含しているパッケージのフル形式 FMRI (たとえば、\fB pkg://solaris/group/feature/amp@0.5.11,5.11-0.175.0.0.0.2.1:20120705T153434Z\fR) です。
.RE

.sp
.ne 2
.mk
.na
\fB\fBpkg.name\fR\fR
.ad
.sp .6
.RS 4n
アクションを包含しているパッケージの名前 (たとえば、\fBweb/amp\fR) です。
.RE

.sp
.ne 2
.mk
.na
\fB\fBpkg.publisher\fR\fR
.ad
.sp .6
.RS 4n
アクションを包含しているパッケージの発行元 (たとえば、\fBsolaris\fR) です。
.RE

.sp
.ne 2
.mk
.na
\fB\fBpkg.shortfmri\fR\fR
.ad
.sp .6
.RS 4n
アクションを包含しているパッケージのショート形式 FMRI (\fBpkg://solaris/group/feature/amp@0.5.11,5.11-0.175\fR など) です。
.RE

関連するサブコマンドは \fBcontents\fR および \fBsearch\fR であり、どちらもパッケージの内容についてシステムをクエリーします。\fBcontents\fR サブコマンドは、1 つまたは複数のインストールされているか、インストール可能なパッケージ内のアクションを、指定されたオプションに基づいて出力をフィルタ処理して表示します。\fBsearch\fR サブコマンドは逆方向からクエリーを行い、ユーザーが指定したトークンを含むすべてのパッケージの名前を表示します。
.sp
各サブコマンドで実行できるクエリーの一部は、他方でも実行できます。サブコマンドの選択は慎重に行ってください。クエリーによっては、もう一方のほうがより自然に実行できる場合があります。
.RE

.sp
.ne 2
.mk
.na
\fB\fBpkg search\fR [\fB-HIaflpr\fR] [\fB-o\fR \fIattribute\fR,...] [\fB-s\fR \fI repo_uri\fR] \fIquery\fR\fR
.ad
.sp .6
.RS 4n
\fIquery\fR の一致を検索し、結果を表示します。次の \fIquery\fR の説明を参照してください。
.sp
.ne 2
.mk
.na
\fB\fB-H\fR \fR
.ad
.sp .6
.RS 4n
出力からヘッダーを省略します。
.RE

.sp
.ne 2
.mk
.na
\fB\fB-I\fR\fR
.ad
.sp .6
.RS 4n
大文字/小文字を区別する検索を使用します。
.RE

.sp
.ne 2
.mk
.na
\fB\fB-a\fR\fR
.ad
.sp .6
.RS 4n
検索を実行して、一致するアクションに関する情報を表示します。これはデフォルトです。
.RE

.sp
.ne 2
.mk
.na
\fB\fB-f\fR\fR
.ad
.sp .6
.RS 4n
パッケージのバージョンに関係なく、すべての結果を表示します。\fBsearch\fR はデフォルトで、現在インストールされているバージョンよりも古いパッケージ、および現在の incorporation によって除外されているパッケージバージョンからの結果を取り除きます。
.RE

.sp
.ne 2
.mk
.na
\fB\fB-l\fR\fR
.ad
.sp .6
.RS 4n
イメージのインストール済みパッケージを検索します。
.sp
\fB-l\fR と \fB-r\fR (または \fB-s\fR) の両方を同時に指定できます。この場合、ローカル検索とリモート検索の両方が実行されます。
.RE

.sp
.ne 2
.mk
.na
\fB\fB-p\fR\fR
.ad
.sp .6
.RS 4n
一部のアクションが各クエリー条件に一致するパッケージを表示します。このオプションを使用することは、クエリーの各条件を山括弧 (\fB<>\fR) で囲むことと等価です。\fB<>\fR 演算子の詳細は、次の \fIquery\fR を参照してください。
.RE

.sp
.ne 2
.mk
.na
\fB\fB-r\fR\fR
.ad
.sp .6
.RS 4n
イメージの発行元に対応するリポジトリを検索します。これはデフォルトです。
.sp
\fB-l\fR と \fB-r\fR (または \fB-s\fR) の両方を同時に指定できます。この場合、ローカル検索とリモート検索の両方が実行されます。
.RE

.sp
.ne 2
.mk
.na
\fB\fB-o\fR \fIattribute\fR\fR
.ad
.sp .6
.RS 4n
結果の列を制御します。\fB-o\fR オプションは複数回指定できます。または、属性名をコンマで区切ることにより、1 つの \fB-o\fR オプションの引数として複数の属性を指定できます。前述した疑似属性に加えて、検索結果用の次の属性が定義されています。
.sp
.ne 2
.mk
.na
\fB\fBsearch.match\fR\fR
.ad
.sp .6
.RS 4n
検索クエリーに一致した文字列。
.RE

.sp
.ne 2
.mk
.na
\fB\fBsearch.match_type\fR\fR
.ad
.sp .6
.RS 4n
検索クエリーに一致した文字列を含む属性。
.RE

.RE

.sp
.ne 2
.mk
.na
\fB\fB-s\fR \fIrepo_uri\fR\fR
.ad
.sp .6
.RS 4n
指定された URI に位置する \fBpkg\fR(5) リポジトリを検索します。これは複数回指定できます。パッケージアーカイブはサポートされていません。
.RE

.sp
.ne 2
.mk
.na
\fB\fIquery\fR\fR
.ad
.sp .6
.RS 4n
デフォルトでは、\fIquery\fR は完全一致する一連の条件として解釈されます。\fB?\fR および \fB*\fR 文字を \fBglob\fR(3C) 形式のワイルドカードとして使用でき、より柔軟なクエリー一致が可能になります。
.sp
単純なトークン一致およびワイルドカード検索に加えて、より複雑なクエリー言語がサポートされています。単一引用符または二重引用符 (\fB\&'\fR または \fB"\fR) を使用することにより、語句を検索できます。\fBpkg\fR が実際に \fB\&'\fR または \fB"\fR を認識するように、必ずシェルを考慮に入れてください。
.sp
AND と OR を使用する論理検索がサポートされています。
.sp
どのトークンがインデックス化されるかはアクションに依存しますが、コンテンツハッシュとパス名を含めることができます。アクションとそれらの属性については、\fBpkg\fR(5) のマニュアルページのアクションに関する項目を参照してください。前述の \fBpkg contents\fR および \fB- o\fR 内の擬似属性名のリストも参照してください。
.sp
構造化されたクエリーは、次の構文でサポートされます:
.sp
.in +2
.nf
\fIpkg_name\fR:\fIaction_name\fR:\fIindex\fR:\fItoken\fR
.fi
.in -2

\fIaction_name\fR の値は、\fBpkg\fR(5) マニュアルページの「アクション」に一覧表示されているアクションのいずれかです。\fIindex\fR は、アクションの属性です。\fIindex\fR の値は、\fItoken\fR と一致している必要があります。
.sp
すべてのアクション属性が検索可能なわけではありません。たとえば、\fBmode\fR は \fBfile\fR アクションの属性ですが、\fBmode\fR は \fIindex\fR の有効な値ではありません。
.sp
\fIindex\fR の一部の値は、アクション属性ではなく、ほかの属性から派生した値です。たとえば、パスの最後のコンポーネントを取ることにより、\fIindex\fR を、どのアクションの属性でもないが、\fBfile\fR または \fB dir\fR アクションの \fBpath\fR 属性から派生した \fBbasename\fR にできます。
.sp
アクションタイプが異なると、有効な \fIindex\fR 値も異なります。このドキュメントには、使用可能な値がすべて含まれているわけではありません。より有用な \fI index\fR 値には、ファイルシステムアクションの \fBbasename\fR および \fBpath\fR、\fBdepend\fR アクションの依存性タイプ (たとえば、\fBrequire\fR、\fB optional\fR、\fBgroup\fR)、および \fBdriver \fR アクションの \fBdriver_name\fR および \fBalias\fR などがあります。
.sp
特殊な \fIindex\fR 値の 1 つに、\fBset\fR アクションの \fBname\fR 属性の値があります。この場合、\fItoken\fR が、指定された \fB name\fR 属性に対応する \fBvalue\fR 属性の値と照合されます。たとえば、次の検索により、Development/Databases または System/Databases のいずれかに分類されるパッケージを検索します。「使用例」セクションで、SMF サービスを検索する例を参照してください。
.sp
.in +2
.nf
$ \fBpkg search info.classification:databases\fR
.fi
.in -2
.sp

構造化クエリー内の欠落したフィールドは、暗黙的にワイルドカード化されます。\fBbasename:pkg\fR の検索は、\fBbasename\fR の \fIindex\fR を持ち、次の部分出力に示すような \fItoken\fR \fBpkg\fR に一致するすべてのパッケージ内のすべてのアクションに一致します:
.sp
.in +2
.nf
$ \fBpkg search basename:pkg\fR
INDEX    ACTION VALUE         PACKAGE
basename dir    usr/share/pkg pkg:/package/pkg@0.5.11-0.175.0.0.0.2.1
basename dir    var/sadm/pkg  pkg:/package/svr4@0.5.11-0.175.0.0.0.2.1
basename dir    var/spool/pkg pkg:/package/svr4@0.5.11-0.175.0.0.0.2.1
basename file   usr/bin/pkg   pkg:/package/pkg@0.5.11-0.175.0.0.0.2.1
.fi
.in -2
.sp

次の完全な出力に示すように、別のフィールドを追加すると検索が絞り込まれます:
.sp
.in +2
.nf
$ \fBpkg search file:basename:pkg\fR
INDEX    ACTION VALUE       PACKAGE
basename file   usr/bin/pkg pkg:/package/pkg@0.5.11-0.175.0.0.0.2.1
.fi
.in -2
.sp

\fIpkg_name\fR および \fItoken\fR フィールドでは明示的ワイルドカードがサポートされます。\fIaction_name\fR および \fI index\fR は、正確に一致する必要があります。
.sp
ファイルと依存関係の検索例については、「使用例」セクションを参照してください。
.sp
アクションをこれらのアクションを含むパッケージに変換するには、次の部分出力に示すように、\fB <>\fR を使用します:
.sp
.in +2
.nf
$ \fBpkg search \e<pkg\e>\fR
PACKAGE                                  PUBLISHER
pkg:/package/pkg@0.5.11-0.175.0.0.0.2.1  solaris
pkg:/package/svr4@0.5.11-0.175.0.0.0.2.1 solaris
.fi
.in -2
.sp

\fB-a\fR オプションを使用する場合 (デフォルト)、\fBtoken\fR を検索した結果は \fBtoken\fR に一致するアクションについての情報である一方で、\fB<token>\fR を検索した結果は、\fBtoken\fR に一致するアクションを包含しているパッケージの一覧です。
.RE

.RE

.sp
.ne 2
.mk
.na
\fB\fBpkg verify\fR [\fB-Hqv\fR] [\fI pkg_fmri_pattern\fR ...]\fR
.ad
.sp .6
.RS 4n
現在のイメージ内で、インストールされているすべてのパッケージのインストールを検証します。関連する発行元の現在の署名ポリシーが \fBignore\fR でない場合、各パッケージの署名がポリシーに基づいて検証されます。署名ポリシーが適用されるしくみについては、後述する「イメージプロパティー」の \fBsignature-policy\fR で説明します。
.sp
.ne 2
.mk
.na
\fB\fIpkg_fmri_pattern\fR\fR
.ad
.sp .6
.RS 4n
現在のイメージ内で、指定されたインストール済みパッケージのインストールのみを検証します。
.RE

.sp
.ne 2
.mk
.na
\fB\fB-H\fR \fR
.ad
.sp .6
.RS 4n
検証の出力からヘッダーを省略します。
.RE

.sp
.ne 2
.mk
.na
\fB\fB-q\fR\fR
.ad
.sp .6
.RS 4n
何も出力しませんが、致命的なエラーがある場合はエラーを返します。
.RE

.sp
.ne 2
.mk
.na
\fB\fB-v\fR\fR
.ad
.sp .6
.RS 4n
パッケージに関する情報メッセージを含めます。
.RE

.RE

.sp
.ne 2
.mk
.na
\fB\fBpkg fix\fR [\fB--accept\fR] [\fB--licenses\fR] [\fIpkg_fmri_pattern\fR ...]\fR
.ad
.sp .6
.RS 4n
\fBpkg verify\fR で報告されたエラーをすべて修正します。インストール済みパッケージの内容は、独自の内容解析に基づいて検証されるため、ほかのプログラムの場合とは異なる結果が返されることがあります。
.sp
.ne 2
.mk
.na
\fB\fIpkg_fmri_pattern\fR\fR
.ad
.sp .6
.RS 4n
現在のイメージ内で、指定されたインストール済みパッケージに対する \fBpkg verify\fR により報告されたエラーを修正します。
.RE

.sp
.ne 2
.mk
.na
\fB\fB--accept\fR\fR
.ad
.sp .6
.RS 4n
更新またはインストールされるパッケージのライセンス条項に同意することを示します。このオプションを指定しないと、パッケージのライセンスに同意が必要になった場合、操作は失敗します。
.RE

.sp
.ne 2
.mk
.na
\fB\fB--licenses\fR\fR
.ad
.sp .6
.RS 4n
この操作の一環としてインストールまたは更新されるパッケージのすべてのライセンスを表示します。
.RE

.RE

.sp
.ne 2
.mk
.na
\fB\fBpkg revert\fR [\fB-nv\fR] [\fB- -no-be-activate\fR] [\fB--no-backup-be\fR | \fB--require-backup-be \fR] [\fB--backup-be-name\fR \fIname\fR] [\fB--deny-new-be\fR | \fB--require-new-be\fR] [\fB--be-name \fR \fIname\fR] (\fB--tagged\fR \fI tag-name\fR ... | \fIpath-to-file\fR ...)\fR
.ad
.sp .6
.RS 4n
\fBpkg\fR(5) パッケージにより配布されたパッケージを、配布時の状態に戻します。ファイルの所有権および保護も復元されます。
.LP
注意 - 
.sp
.RS 2
一部の編集可能ファイルをデフォルト値に戻すと、システムがブート不可になったり、その他の異常動作の原因になったりする可能性があります。
.RE
.sp
.ne 2
.mk
.na
\fB\fB--tagged\fR \fItag-name\fR\fR
.ad
.sp .6
.RS 4n
\fItag-name\fR でタグ付けされたすべてのファイルを元に戻します。
.RE

.sp
.ne 2
.mk
.na
\fB\fIpath-to-file\fR\fR
.ad
.sp .6
.RS 4n
指定されたファイルを元に戻します。
.RE

その他のすべてのオプションについては、前述の \fBinstall\fR コマンドを参照してください。
.RE

.sp
.ne 2
.mk
.na
\fB\fBpkg mediator\fR [\fB-aH\fR] [\fB-F\fR \fIformat\fR] [\fImediator\fR ...] \fR
.ad
.sp .6
.RS 4n
現在選択されているバージョンやすべてのメディエータの実装を表示します。
.sp
.ne 2
.mk
.na
\fB\fImediator\fR\fR
.ad
.sp .6
.RS 4n
現在選択されているバージョンや指定されたメディエータの実装のみを表示します。
.RE

.sp
.ne 2
.mk
.na
\fB\fB-a\fR\fR
.ad
.sp .6
.RS 4n
現在インストールされているパッケージに設定可能なメディエーションを一覧表示します。
.RE

.sp
.ne 2
.mk
.na
\fB\fB-F\fR\fR
.ad
.sp .6
.RS 4n
代替出力形式を指定します。現時点では \fBtsv\fR (タブ区切り値) のみが有効です。
.RE

.sp
.ne 2
.mk
.na
\fB\fB-H\fR \fR
.ad
.sp .6
.RS 4n
一覧からヘッダーを省略します。
.RE

.RE

.sp
.ne 2
.mk
.na
\fB\fBpkg set-mediator\fR [\fB-nv\fR] [\fB-I\fR \fIimplementation\fR] [\fB-V\fR \fI version\fR] [\fB--no-be-activate\fR] [\fB--no-backup-be\fR | \fB- -require-backup-be\fR] [\fB--backup-be-name\fR \fIname\fR] [\fB--deny-new-be\fR | \fB--require-new-be\fR] [\fB--be-name \fR \fIname\fR] \fImediator\fR ... \fR
.ad
.sp .6
.RS 4n
現在のイメージ内の指定されたメディエータのバージョンと実装を設定します。
.sp
.ne 2
.mk
.na
\fB\fB-I\fR \fIimplementation\fR\fR
.ad
.sp .6
.RS 4n
使用するメディエート対象インタフェースの実装を設定します。デフォルトでは、バージョンが指定されない場合、すべての実装バージョンが許可されます。バージョンなしで実装を指定するには、アット記号 (@) を付加します。
.RE

.sp
.ne 2
.mk
.na
\fB\fB-V\fR \fIversion\fR\fR
.ad
.sp .6
.RS 4n
使用するメディエート対象インタフェースのバージョンを設定します。
.RE

指定されたメディエータのバージョンと実装のどちらかまたは両方が現在入手できない場合、指定されたメディエータを使用するリンクはすべて削除されます。
.sp
その他のすべてのオプションについては、前述の \fBinstall\fR コマンドを参照してください。
.RE

.sp
.ne 2
.mk
.na
\fB\fBpkg unset-mediator\fR [\fB-nvIV\fR] [\fB--no-be-activate\fR] [\fB--no-backup-be\fR | \fB--require-backup-be \fR] [\fB--backup-be-name\fR \fIname\fR] [\fB--deny-new-be\fR | \fB--require-new-be\fR] [\fB--be-name \fR \fIname\fR] \fImediator\fR ... \fR
.ad
.sp .6
.RS 4n
指定されたメディエータのバージョンと実装をシステムデフォルトに戻します。
.sp
.ne 2
.mk
.na
\fB\fB-I\fR\fR
.ad
.sp .6
.RS 4n
メディエート対象インタフェースの実装のみを元に戻します。
.RE

.sp
.ne 2
.mk
.na
\fB\fB-V\fR \fR
.ad
.sp .6
.RS 4n
メディエート対象インタフェースのバージョンのみを元に戻します。
.RE

その他のすべてのオプションについては、前述の \fBinstall\fR コマンドを参照してください。
.RE

.sp
.ne 2
.mk
.na
\fB\fBpkg variant\fR [\fB-H\fR] [\fB variant.\fR\fIvariant_name\fR ...]\fR
.ad
.sp .6
.RS 4n
このイメージに設定されているすべてのバリアントの現在値を表示します。バリアントの詳細については、\fBpkg\fR(5) のマニュアルページのファセットとバリアントに関する項目を参照してください。
.sp
.ne 2
.mk
.na
\fB\fBvariant.\fR\fIvariant_name\fR\fR
.ad
.sp .6
.RS 4n
このイメージで設定されている、指定されたバリアントのみの現在値を表示します。
.RE

.sp
.ne 2
.mk
.na
\fB\fB-H\fR \fR
.ad
.sp .6
.RS 4n
一覧からヘッダーを省略します。
.RE

.RE

.sp
.ne 2
.mk
.na
\fB\fBpkg change-variant\fR [\fB-nvq\fR] [\fB-C\fR \fIn\fR] [\fB-g\fR \fI path_or_uri\fR ...] [\fB--accept\fR] [\fB--licenses\fR] [\fB--no-be-activate\fR] [\fB--no-backup-be\fR |\fB--require-backup-be \fR] [\fB--backup-be-name\fR \fIname\fR] [\fB--deny-new-be\fR | \fB--require-new-be\fR] [\fB--be-name \fR \fIname\fR] \fIvariant_name\fR=\fI value\fR ...\fR
.ad
.sp .6
.RS 4n
現在のイメージに設定され、指定されているバリアントの値を変更します。
.sp
バリアントの値を変更すると、パッケージの内容が削除、更新、またはインストールされることがあります。バリアントの値を変更すると、新しいイメージ構成を満たすために、パッケージ全体がインストール、更新、または削除されることもあります。バリアントの詳細については、\fBpkg\fR(5) のマニュアルページのファセットとバリアントに関する項目を参照してください。
.sp
オプションの説明については、前述の \fBinstall\fR コマンドを参照してください。
.RE

.sp
.ne 2
.mk
.na
\fB\fBpkg facet\fR [\fB-H\fR] [\fI facet_name\fR ...]\fR
.ad
.sp .6
.RS 4n
\fBpkg change-facet\fR コマンドを使用してこのイメージに明示的に設定されているすべてのファセットの現在の値を表示します。ファセットの詳細については、\fBpkg\fR(5) のマニュアルページのファセットとバリアントに関する項目を参照してください。
.sp
.ne 2
.mk
.na
\fB\fIfacet_name\fR\fR
.ad
.sp .6
.RS 4n
このイメージに設定されている、指定されたファセットのみの現在値を表示します。
.RE

.sp
.ne 2
.mk
.na
\fB\fB-H\fR \fR
.ad
.sp .6
.RS 4n
一覧からヘッダーを省略します。
.RE

.RE

.sp
.ne 2
.mk
.na
\fB\fBpkg change-facet\fR [\fB-nvq\fR] [\fB-C\fR \fIn\fR] [\fB-g\fR \fI path_or_uri\fR ...] [\fB--accept\fR] [\fB--licenses\fR] [\fB--no-be-activate\fR] [\fB--no-backup-be\fR | \fB--require-backup-be \fR] [\fB--backup-be-name\fR \fIname\fR] [\fB--deny-new-be\fR | \fB--require-new-be\fR] [\fB--be-name \fR \fIname\fR] \fIfacet_name\fR=[\fB True\fR|\fBFalse\fR|\fBNone\fR] ...\fR
.ad
.sp .6
.RS 4n
現在のイメージに設定され、指定されたファセットの値を変更します。
.sp
ファセットは \fBTrue\fR または \fBFalse\fR に設定できます。ファセットを \fBNone\fR に設定すると、\fBTrue\fR のデフォルト値がそのファセットに適用されるため、ファセットに依存するすべてのアクションがインストールされます。アクションについては、\fBpkg\fR(5) のマニュアルページのアクションに関する項目を参照してください。
.sp
ファセットの値を変更すると、パッケージの内容が削除、更新、またはインストールされることがあります。ファセットの値を変更すると、新しいイメージ構成を満たすために、パッケージ全体がインストール、更新、または削除されることもあります。ファセットの詳細については、\fBpkg\fR(5) のマニュアルページのファセットとバリアントに関する項目を参照してください。
.sp
オプションの説明については、前述の \fBinstall\fR コマンドを参照してください。
.RE

.sp
.ne 2
.mk
.na
\fB\fBpkg avoid\fR [\fIpkg_fmri_pattern\fR ...] \fR
.ad
.sp .6
.RS 4n
回避対象の各パッケージを、そのパッケージにグループ依存関係を持つパッケージとともに表示します。
.sp
回避リストに登録されているパッケージは、要求された依存関係を満たすために必要であればインストールされます。その依存関係が削除された場合、パッケージはアンインストールされます。
.sp
.ne 2
.mk
.na
\fB\fIpkg_fmri_pattern\fR\fR
.ad
.sp .6
.RS 4n
指定されたパターンに現在一致するパッケージ名を回避リストに登録することにより、それらがグループ依存関係のターゲットである場合にそれらを回避します。現在インストールされていないパッケージのみを回避できます。パッケージが現在グループ依存関係のターゲットである場合、パッケージをアンインストールするとそのパッケージは回避リストに登録されます。
.RE

.RE

.sp
.ne 2
.mk
.na
\fB\fBpkg unavoid\fR [\fIpkg_fmri_pattern \fR ...]\fR
.ad
.sp .6
.RS 4n
回避対象のパッケージのリストを表示します。
.sp
.ne 2
.mk
.na
\fB\fIpkg_fmri_pattern\fR\fR
.ad
.sp .6
.RS 4n
指定されたパッケージを回避リストから削除します。回避リストに登録されており、インストール済みパッケージのグループ依存関係に一致するパッケージは、このサブコマンドを使用して削除できません。グループ依存性に一致するパッケージを回避リストから削除するには、パッケージをインストールします。
.RE

.RE

.sp
.ne 2
.mk
.na
\fB\fBpkg freeze\fR [\fB-n\fR] [\fB-c \fR \fIreason\fR] [\fIpkg_fmri_pattern\fR] ...\fR
.ad
.sp .6
.RS 4n
現在凍結されているパッケージについての情報 (パッケージ名、バージョン、パッケージがいつ凍結されたか、パッケージの凍結に関連付けられた理由があればその理由) が表示されます。
.sp
パッケージを凍結しても、そのパッケージを削除できなくなるわけではありません。パッケージが削除される場合に警告は表示されません。
.sp
.ne 2
.mk
.na
\fB\fIpkg_fmri_pattern\fR\fR
.ad
.sp .6
.RS 4n
指定されたパッケージを指定されたバージョンに凍結します。バージョンを指定しない場合、パッケージがインストールされている必要があり、そのインストール済みバージョンで凍結されます。すでに凍結されているパッケージを凍結すると、新しく指定されたバージョンによって凍結バージョンが置き換えられます。
.sp
凍結されているパッケージをインストールまたは更新するときは、凍結された時点のバージョンと一致するバージョンである必要があります。たとえば、パッケージが 1.2 で凍結された場合、1.2.1、1.2.9、1.2.0.0.1 などのバージョンに更新することはできます。そのパッケージは 1.3 または 1.1 で終了することはできません。\fIpkg_fmri_pattern\fR で提供されるパブリッシャーは、一致するパッケージを検索するために使用されます。ただし、パブリッシャー情報は凍結の一環として記録されません。パッケージは発行元ではなくバージョンのみに関して凍結されます。
.RE

.sp
.ne 2
.mk
.na
\fB\fB-c\fR \fIreason\fR\fR
.ad
.sp .6
.RS 4n
凍結されるパッケージとともに理由を記録します。\fI\fR凍結が原因でインストールまたは更新に失敗する場合、その理由が示されます。
.RE

.sp
.ne 2
.mk
.na
\fB\fB-n\fR\fR
.ad
.sp .6
.RS 4n
凍結操作を試しに実行し、凍結されるパッケージの一覧を表示しますが、実際にはどのパッケージも凍結しません。
.RE

.RE

.sp
.ne 2
.mk
.na
\fB\fBpkg unfreeze\fR [\fB-n\fR] [\fI pkg_name_pattern\fR] ...\fR
.ad
.sp .6
.RS 4n
現在凍結されているパッケージについての情報 (パッケージ名、バージョン、パッケージがいつ凍結されたか、パッケージの凍結に関連付けられた理由があればその理由) が表示されます。
.sp
.ne 2
.mk
.na
\fB\fIpkg_fmri_pattern\fR\fR
.ad
.sp .6
.RS 4n
凍結によって適用される制約を、指定されたパッケージから削除します。バージョンを提供しても無視されます。
.RE

.sp
.ne 2
.mk
.na
\fB\fB-n\fR\fR
.ad
.sp .6
.RS 4n
凍結解除操作を試しに実行し、凍結解除されるパッケージの一覧を表示しますが、実際にはどのパッケージも凍結解除しません。
.RE

.RE

.sp
.ne 2
.mk
.na
\fB\fBpkg property\fR [\fB-H\fR] [\fI propname\fR ...]\fR
.ad
.sp .6
.RS 4n
すべてのイメージプロパティーの名前と値を表示します。イメージプロパティーの説明については、下の「イメージプロパティー」を参照してください。
.sp
.ne 2
.mk
.na
\fB\fIpropname\fR\fR
.ad
.sp .6
.RS 4n
指定されたプロパティーのみの名前と値を表示します。
.RE

.sp
.ne 2
.mk
.na
\fB\fB-H\fR \fR
.ad
.sp .6
.RS 4n
一覧からヘッダーを省略します。
.RE

.RE

.sp
.ne 2
.mk
.na
\fB\fBpkg set-property\fR \fIpropname\fR \fI propvalue\fR\fR
.ad
.sp .6
.RS 4n
既存のイメージプロパティーを更新するか、または新しいイメージプロパティーを追加します。
.RE

.sp
.ne 2
.mk
.na
\fB\fBpkg add-property-value\fR \fIpropname \fR \fIpropvalue\fR\fR
.ad
.sp .6
.RS 4n
既存のイメージプロパティーに値を追加するか、または新しいイメージプロパティーを追加します。
.RE

.sp
.ne 2
.mk
.na
\fB\fBpkg remove-property-value\fR \fIpropname \fR \fIpropvalue\fR\fR
.ad
.sp .6
.RS 4n
既存のイメージプロパティーから値を削除します。
.RE

.sp
.ne 2
.mk
.na
\fB\fBpkg unset-property\fR \fIpropname\fR ... \fR
.ad
.sp .6
.RS 4n
既存のイメージプロパティーを削除します。
.RE

.sp
.ne 2
.mk
.na
\fB\fBpkg publisher\fR [\fB-HPn\fR] [\fB-F\fR \fIformat\fR] [\fIpublisher\fR ...] \fR
.ad
.sp .6
.RS 4n
すべての発行元、それらの起点 URI、およびミラーの一覧を、検索の優先順に従って表示します。
.sp
.ne 2
.mk
.na
\fB\fIpublisher\fR\fR
.ad
.sp .6
.RS 4n
指定された発行元のみの詳細な構成を表示します。
.RE

.sp
.ne 2
.mk
.na
\fB\fB-H\fR \fR
.ad
.sp .6
.RS 4n
一覧からヘッダーを省略します。
.RE

.sp
.ne 2
.mk
.na
\fB\fB-P\fR\fR
.ad
.sp .6
.RS 4n
発行元検索順の先頭の発行元のみを表示します。
.RE

.sp
.ne 2
.mk
.na
\fB\fB-n\fR\fR
.ad
.sp .6
.RS 4n
有効な発行元のみを表示します。
.RE

.sp
.ne 2
.mk
.na
\fB\fB-F\fR\fR
.ad
.sp .6
.RS 4n
代替出力形式を指定します。現時点では \fBtsv\fR (タブ区切り値) のみが有効です。
.RE

.RE

.sp
.ne 2
.mk
.na
\fB\fBpkg set-publisher\fR [\fB-Ped\fR] [\fB-k\fR \fIssl_key\fR] [\fB-c\fR \fI ssl_cert\fR] [\fB-g\fR \fIorigin_to_add\fR | \fB- -add-origin\fR \fIorigin_to_add\fR ...] [\fB-G\fR \fI origin_to_remove\fR | \fB--remove-origin\fR \fIorigin_to_remove \fR ...] [\fB-m\fR \fImirror_to_add\fR | \fB- -add-mirror\fR \fImirror_to_add\fR ...] [\fB-M\fR \fI mirror_to_remove\fR | \fB--remove-mirror\fR \fImirror_to_remove \fR ...] [\fB--enable\fR] [\fB--disable\fR] [\fB--no-refresh\fR] [\fB--reset-uuid\fR] [\fB--non-sticky \fR] [\fB--sticky\fR] [\fB--search-after\fR \fI publisher\fR] [\fB--search-before\fR \fIpublisher\fR] [\fB--search-first\fR] [\fB--approve-ca-cert\fR \fI path_to_CA\fR] [\fB--revoke-ca-cert\fR \fIhash_of_CA_to_remove \fR] [\fB--unset-ca-cert\fR \fIhash_of_CA_to_remove \fR] [\fB--set-property\fR \fIname_of_property\fR=\fI value\fR] [\fB--add-property-value\fR \fIname_of_property \fR=\fIvalue_to_add\fR] [\fB--remove-property-value \fR \fIname_of_property\fR=\fIvalue_to_remove \fR] [\fB--unset-property\fR \fIname_of_property_to_delete \fR] [\fB--proxy\fR \fIproxy_to_use\fR] \fI publisher\fR\fR
.ad
.sp .6
.RS 4n
既存の発行元を更新するか、発行元を追加します。検索順に影響するオプションを指定しない場合、新しいパブリッシャーは検索順の末尾に付加され、最後に検索されます。
.sp
.ne 2
.mk
.na
\fB\fB-P\fR\fR
.ad
.br
.na
\fB\fB--search-first\fR\fR
.ad
.sp .6
.RS 4n
指定された発行元を、検索順の先頭に設定します。新しいパッケージをインストールするとき、このパブリッシャーが最初に検索されます。インストール済みパッケージの更新は、そのパブリッシャーが sticky であるかぎり、そのパッケージを最初に提供した同じパブリッシャーから取得されます。
.RE

.sp
.ne 2
.mk
.na
\fB\fB--non-sticky\fR\fR
.ad
.sp .6
.RS 4n
この発行元よりも上位にランクされる発行元が、この発行元から最初にインストールされたパッケージに更新を提供できます。
.RE

.sp
.ne 2
.mk
.na
\fB\fB--sticky\fR\fR
.ad
.sp .6
.RS 4n
この発行元からインストールされたパッケージへの更新も、この発行元から取得する必要があります。これはデフォルトの動作です。
.RE

.sp
.ne 2
.mk
.na
\fB\fB--search-before\fR \fIpublisher\fR\fR
.ad
.sp .6
.RS 4n
追加または変更される発行元が、このオプションで指定された発行元の前に検索されるように、発行元検索順序を変えます。
.RE

.sp
.ne 2
.mk
.na
\fB\fB--search-after\fR \fIpublisher\fR\fR
.ad
.sp .6
.RS 4n
追加または変更される発行元が、このオプションで指定された発行元のあとに検索されるように、発行元検索順序を変えます。
.RE

.sp
.ne 2
.mk
.na
\fB\fB--approve-ca-cert\fR \fIpath_to_CA\fR\fR
.ad
.sp .6
.RS 4n
指定された証明書を信頼できる CA 証明書として追加します。ユーザーが承認した CA 証明書の PEM 表現のハッシュは、\fBpkg publisher\fR コマンドの詳細出力に一覧表示されます。
.RE

.sp
.ne 2
.mk
.na
\fB\fB--revoke-ca-cert\fR \fIhash_of_CA_to_remove \fR\fR
.ad
.sp .6
.RS 4n
指定された PEM 表現のハッシュを持つ証明書を失効済みとして扱います。ユーザーが失効させた CA 証明書のハッシュは、\fBpkg publisher\fR コマンドの詳細出力に一覧表示されます。
.RE

.sp
.ne 2
.mk
.na
\fB\fB--unset-ca-cert\fR \fIhash_of_CA_to_remove \fR\fR
.ad
.sp .6
.RS 4n
指定されたハッシュを持つ証明書を、承認済み証明書のリストおよび失効済み証明書のリストから削除します。
.RE

.sp
.ne 2
.mk
.na
\fB\fB--set-property\fR \fIname_of_property\fR=\fI value\fR\fR
.ad
.sp .6
.RS 4n
既存の発行元プロパティーを更新するか、または新しい発行元プロパティーを追加します。
.RE

.sp
.ne 2
.mk
.na
\fB\fB--add-property-value\fR \fIname_of_property \fR=\fIvalue_to_add\fR\fR
.ad
.sp .6
.RS 4n
既存の発行元プロパティーに値を追加するか、または新しい発行元プロパティーを追加します。
.RE

.sp
.ne 2
.mk
.na
\fB\fB--remove-property-value\fR \fIname_of_property \fR=\fIvalue_to_remove\fR\fR
.ad
.sp .6
.RS 4n
既存の発行元プロパティーから値を削除します。
.RE

.sp
.ne 2
.mk
.na
\fB\fB--unset-property\fR \fIname_of_property_to_delete \fR\fR
.ad
.sp .6
.RS 4n
既存の発行元プロパティーを削除します。
.RE

.sp
.ne 2
.mk
.na
\fB\fB-k\fR \fIssl_key\fR\fR
.ad
.sp .6
.RS 4n
クライアント SSL 鍵を指定します。
.RE

.sp
.ne 2
.mk
.na
\fB\fB-c\fR \fIssl_cert\fR\fR
.ad
.sp .6
.RS 4n
クライアント SSL 証明書を指定します。
.RE

.sp
.ne 2
.mk
.na
\fB\fB-g\fR \fIorigin_to_add\fR\fR
.ad
.br
.na
\fB\fB--add-origin\fR \fIorigin_to_add\fR\fR
.ad
.sp .6
.RS 4n
指定された URI またはパスを、特定の発行元の起点として追加します。これはパッケージのリポジトリまたはアーカイブの場所にしてください。
.RE

.sp
.ne 2
.mk
.na
\fB\fB-G\fR \fIorigin_to_remove\fR\fR
.ad
.br
.na
\fB\fB--remove-origin\fR \fIorigin_to_remove\fR\fR
.ad
.sp .6
.RS 4n
指定された発行元の起点のリストから URI またはパスを削除します。特殊値 \fB*\fR を使用して、すべての起点を削除することができます。
.RE

.sp
.ne 2
.mk
.na
\fB\fB--no-refresh\fR\fR
.ad
.sp .6
.RS 4n
入手可能パッケージやその他のメタデータの最新リストを取得するために、イメージの発行元用のリポジトリへのアクセスを試みません。
.RE

.sp
.ne 2
.mk
.na
\fB\fB--reset-uuid\fR\fR
.ad
.sp .6
.RS 4n
このイメージをその発行元に対して識別する新しい一意識別子を選択します。
.RE

.sp
.ne 2
.mk
.na
\fB\fB-m\fR \fImirror_to_add\fR\fR
.ad
.br
.na
\fB\fB--add-mirror\fR \fImirror_to_add\fR\fR
.ad
.sp .6
.RS 4n
URI を指定された発行元のミラーとして追加します。
.RE

.sp
.ne 2
.mk
.na
\fB\fB-M\fR \fImirror_to_remove\fR\fR
.ad
.br
.na
\fB\fB--remove-mirror\fR \fImirror_to_remove\fR\fR
.ad
.sp .6
.RS 4n
指定された発行元のミラーのリストから URI を削除します。特殊値 \fB*\fR を使用して、すべてのミラーを削除することができます。
.RE

.sp
.ne 2
.mk
.na
\fB\fB-e\fR\fR
.ad
.br
.na
\fB\fB--enable\fR\fR
.ad
.sp .6
.RS 4n
発行元を有効にします。
.RE

.sp
.ne 2
.mk
.na
\fB\fB-d\fR\fR
.ad
.br
.na
\fB\fB--disable\fR\fR
.ad
.sp .6
.RS 4n
発行元を無効にします。無効にされたパブリッシャーは、パッケージリストの生成時に、または特定のパッケージ操作 (インストール、アンインストール、および更新) で使用されません。ただし、無効なパブリッシャーのプロパティーを設定または表示することはできます。発行元が 1 つだけの場合は、無効にすることはできません。
.RE

.sp
.ne 2
.mk
.na
\fB\fB--proxy\fR \fIproxy_to_use\fR\fR
.ad
.sp .6
.RS 4n
指定した Web プロキシ URI を使用して、指定した起点 (\fB-g\fR) またはミラー(\fB-m\fR) のコンテンツを取得します。プロキシ値は、発行元の構成の一部として格納されます。実行時に、\fB$http_proxy\fR または関連する環境変数は、このプロキシ設定をオーバーライドします。受け入れられる環境変数名のリストについては、\fBcurl\fR(1) のマニュアルページを参照してください。
.RE

.RE

.sp
.ne 2
.mk
.na
\fB\fBpkg set-publisher\fR \fB-p\fR \fI repo_uri\fR [\fB-Ped\fR] [\fB-k\fR \fIssl_key \fR] [\fB-c\fR \fIssl_cert\fR] [\fB- -non-sticky\fR] [\fB--sticky\fR] [\fB--search-after\fR \fI publisher\fR] [\fB--search-before\fR \fIpublisher\fR] [\fB--search-first\fR] [\fB--approve-ca-cert\fR \fI path_to_CA\fR] [\fB--revoke-ca-cert\fR \fIhash_of_CA_to_remove \fR] [\fB--unset-ca-cert\fR \fIhash_of_CA_to_remove \fR] [\fB--set-property\fR \fIname_of_property\fR=\fI value\fR] [\fB--add-property-value\fR \fIname_of_property \fR=\fIvalue_to_add\fR] [\fB--remove-property-value \fR \fIname_of_property\fR=\fIvalue_to_remove \fR] [\fB--unset-property\fR \fIname_of_property_to_delete \fR] [\fB--proxy\fR \fIproxy_to_use\fR] [\fIpublisher\fR]\fR
.ad
.sp .6
.RS 4n
\fIrepo_uri\fR リポジトリ URI から発行元構成情報を取得します。
.sp
発行元オペランドがこの \fBset-publisher\fR サブコマンドに指定されている場合、その発行元のみが追加または更新されます。発行元を指定しない場合、\fIrepo_uri\fR 内のすべての発行元が必要に応じて追加または更新されます。
.sp
オプションの説明については、前述の \fBset-publisher\fR コマンドを参照してください。\fB-p\fR と同時に使用する場合、\fB-P\fR、\fB--search-first \fR、\fB--search-before\fR、および \fB--search-after\fR オプションは追加された発行元のみに適用され、更新された発行元には適用されません。
.sp
\fB-p\fR オプションは、\fB-g\fR、\fB--add-origin\fR、\fB-G\fR、\fB--remove-origin\fR、\fB-m\fR、\fB--add-mirror\fR、\fB-M\fR、\fB--remove-mirror\fR、\fB--disable\fR、\fB--enable\fR、\fB--no-refresh\fR、または \fB--reset-uuid\fR オプションと組み合わせることはできません。
.RE

.sp
.ne 2
.mk
.na
\fB\fBpkg unset-publisher\fR \fIpublisher \fR ...\fR
.ad
.sp .6
.RS 4n
指定された発行元に関連付けられた構成を削除します。
.RE

.sp
.ne 2
.mk
.na
\fB\fBpkg history\fR [\fB-HNl\fR] [\fB-t\fR [\fItime\fR | \fItime\fR-\fI time\fR],...] [\fB-o\fR \fIcolumn\fR,...] [\fB-n\fR \fInumber\fR]\fR
.ad
.sp .6
.RS 4n
該当するイメージのコマンド履歴を表示します。
.sp
.ne 2
.mk
.na
\fB\fB-H\fR \fR
.ad
.sp .6
.RS 4n
一覧からヘッダーを省略します。
.RE

.sp
.ne 2
.mk
.na
\fB\fB-t\fR \fItime\fR\fR
.ad
.br
.na
\fB\fB-t\fR \fItime\fR-\fItime\fR\fR
.ad
.sp .6
.RS 4n
\fB%Y-%m-%dT%H:%M:%S\fR 形式のタイムスタンプのコンマ区切りリストでログレコードを表示します (\fB strftime\fR(3C) を参照)。日時の範囲を指定するには、開始と終了のタイムスタンプの間にハイフン (-) を使用します。キーワード \fBnow\fR は、現在の日時の別名として使用できます。指定されたタイムスタンプに、重複したタイムスタンプまたは重複する日付範囲が含まれる場合、重複した各履歴イベントの 1 つのインスタンスのみが出力されます。
.RE

.sp
.ne 2
.mk
.na
\fB\fB-l\fR\fR
.ad
.sp .6
.RS 4n
長い形式でログレコードを表示します。これには標準形式に加えて、コマンドの結果、コマンドが完了した日時、使用されたクライアントのバージョンと名前、操作を実行したユーザーの名前、およびコマンドの実行中に発生したすべてのエラーが含まれます。
.RE

.sp
.ne 2
.mk
.na
\fB\fB-N\fR\fR
.ad
.sp .6
.RS 4n
リリースノートのテキストを表示します。
.RE

.sp
.ne 2
.mk
.na
\fB\fB-n\fR \fInumber\fR\fR
.ad
.sp .6
.RS 4n
最新のものから順に指定された数のエントリのみを表示します。
.RE

.sp
.ne 2
.mk
.na
\fB\fB-o\fR \fIcolumn\fR\fR
.ad
.sp .6
.RS 4n
列名を指定するコンマ区切りリストを使用して出力を表示します。有効な列名は次のとおりです。
.sp
.ne 2
.mk
.na
\fB\fBbe\fR\fR
.ad
.sp .6
.RS 4n
この操作が開始されたブート環境の名前。
.RE

.sp
.ne 2
.mk
.na
\fB\fBbe_uuid\fR\fR
.ad
.sp .6
.RS 4n
この操作が開始されたブート環境の \fBUUID\fR。
.RE

.sp
.ne 2
.mk
.na
\fB\fBclient\fR\fR
.ad
.sp .6
.RS 4n
クライアントの名前。
.RE

.sp
.ne 2
.mk
.na
\fB\fBclient_ver\fR\fR
.ad
.sp .6
.RS 4n
クライアントのバージョン。
.RE

.sp
.ne 2
.mk
.na
\fB\fBcommand\fR\fR
.ad
.sp .6
.RS 4n
この操作のために使用されたコマンド行。
.RE

.sp
.ne 2
.mk
.na
\fB\fBfinish\fR\fR
.ad
.sp .6
.RS 4n
この操作が完了した日時。
.RE

.sp
.ne 2
.mk
.na
\fB\fBid\fR\fR
.ad
.sp .6
.RS 4n
この操作を開始したユーザー ID。
.RE

.sp
.ne 2
.mk
.na
\fB\fBnew_be\fR\fR
.ad
.sp .6
.RS 4n
この操作によって作成された新しいブート環境。
.RE

.sp
.ne 2
.mk
.na
\fB\fBnew_be_uuid\fR\fR
.ad
.sp .6
.RS 4n
この操作によって作成された新しいブート環境の \fBUUID\fR。
.RE

.sp
.ne 2
.mk
.na
\fB\fBoperation\fR\fR
.ad
.sp .6
.RS 4n
操作の名前。
.RE

.sp
.ne 2
.mk
.na
\fB\fBoutcome\fR\fR
.ad
.sp .6
.RS 4n
この操作の結果のサマリー。
.RE

.sp
.ne 2
.mk
.na
\fB\fBreason\fR\fR
.ad
.sp .6
.RS 4n
この操作の結果に関する追加情報。
.RE

.sp
.ne 2
.mk
.na
\fB\fBrelease_note\fR\fR
.ad
.sp .6
.RS 4n
この操作によってリリースノートが生成されたかどうかを示します。
.RE

.sp
.ne 2
.mk
.na
\fB\fBsnapshot\fR\fR
.ad
.sp .6
.RS 4n
この操作中に作成されたスナップショット。これは、操作が正常に完了したあとにスナップショットが自動削除されなかった場合にのみ記録されます。
.RE

.sp
.ne 2
.mk
.na
\fB\fBstart\fR\fR
.ad
.sp .6
.RS 4n
この操作が開始した日時。
.RE

.sp
.ne 2
.mk
.na
\fB\fBtime\fR\fR
.ad
.sp .6
.RS 4n
この操作の実行にかかった合計時間。1 秒未満の操作については 0:00:00 と表示されます。
.RE

.sp
.ne 2
.mk
.na
\fB\fBuser\fR \fR
.ad
.sp .6
.RS 4n
この操作を開始したユーザー名。
.RE

\fBcommand\fR または \fBreason\fR 列を指定する場合、出力フィールドの区切りを維持するためには、それらの列が \fB-o\fR リストの最終項目である必要があります。同じ \fBhistory\fR コマンドでこれら 2 つの列を表示することはできません。
.sp
ブート環境がシステムに存在しなくなった場合、\fBbe\fR または \fBnew_be\fR の値のあとにアスタリスク (*) が表示されます。
.sp
\fBbe\fR および \fBnew_be\fR の値は、\fBbe_uuid\fR または \fBnew_be_uuid\fR フィールドを使用して現在のブート環境名を検索することによって取得されます。その後、ブート環境の名前が変更されたあとにその環境が削除された場合、\fBbe\fR および \fBnew_be\fR に表示される値は、\fBpkg\fR 操作の時点で記録された値です。
.RE

.RE

.sp
.ne 2
.mk
.na
\fB\fBpkg purge-history\fR\fR
.ad
.sp .6
.RS 4n
既存の履歴情報をすべて削除します。
.RE

.sp
.ne 2
.mk
.na
\fB\fBpkg rebuild-index\fR\fR
.ad
.sp .6
.RS 4n
\fBpkg search\fR によって使用されるインデックスを再構築します。これは復旧操作であり、一般的に使用することは想定されていません。
.RE

.sp
.ne 2
.mk
.na
\fB\fBpkg update-format\fR\fR
.ad
.sp .6
.RS 4n
イメージの形式を現在のバージョンに更新します。この操作が完了したあとは、古いバージョンの \fBpkg\fR(5) システムと組み合わせてイメージを使用することはできなくなります。
.RE

.sp
.ne 2
.mk
.na
\fB\fBpkg version\fR\fR
.ad
.sp .6
.RS 4n
\fBpkg\fR のバージョンを識別する一意な文字列を表示します。この文字列は、バージョン間で何らかの方法で比較可能であることは保証されていません。
.RE

.sp
.ne 2
.mk
.na
\fB\fBpkg help\fR\fR
.ad
.sp .6
.RS 4n
使用方法に関するメッセージを表示します。
.RE

.sp
.ne 2
.mk
.na
\fB\fBpkg image-create\fR [\fB-FPUz\fR] [\fB-f\fR |\fB--force\fR] [\fB--full\fR | \fB--partial \fR | \fB--user\fR] [\fB--zone\fR] [\fB-k\fR \fI ssl_key\fR] [\fB-c\fR \fIssl_cert\fR] [\fB--no-refresh\fR] [\fB--variant\fR \fIvariant_name \fR=\fIvalue\fR ...] [\fB-g\fR \fI path_or_uri\fR | \fB--origin\fR \fIpath_or_uri\fR ...] [\fB-m\fR \fIuri\fR | \fB--mirror\fR \fI uri\fR ...] [\fB--set-property\fR \fIname_of_property \fR=\fIvalue\fR] [\fB--facet\fR \fI facet_name\fR=(\fBTrue\fR|\fBFalse\fR) ...] [(\fB-p\fR | \fB--publisher\fR) [\fIname\fR=]\fI repo_uri\fR] \fIdir\fR\fR
.ad
.sp .6
.RS 4n
\fIdir\fR によって指定された場所に、パッケージ操作に適したイメージを作成します。デフォルトのイメージタイプはユーザーであり、\fB-U\fR (\fB--user\fR) オプションによって指定されます。イメージタイプはフルイメージ (\fB--F\fR または \fB--full\fR)、または指定された \fIdir\fR パスを包含するフルイメージにリンクされた部分イメージ (\fB-P\fR または \fB--partial\fR) に設定できます。\fB-g\fR または \fB--origin\fR を使用して追加の起点を指定できます。\fB-m\fR または \fB--mirror\fR を使用して追加のミラーを指定できます。
.sp
パッケージリポジトリの URI は、\fB-p\fR または \fB--publisher\fR オプションを使用して提供する必要があります。パブリッシャーの名前も提供した場合、イメージの作成時にそのパブリッシャーのみが追加されます。パブリッシャーの名前を提供しない場合、指定されたリポジトリによって認識されているすべてのパブリッシャーがイメージに追加されます。このパブリッシャーに関連付けられたカタログは、初期作成操作に続いて取得が試みられます。
.sp
クライアント SSL 認証を使用するパブリッシャーの場合、クライアント鍵およびクライアント証明書は \fB-c\fR および \fB-k\fR オプションを通して登録できます。この鍵と証明書は、イメージ作成中に追加されるすべてのパブリッシャーのために使用されます。
.sp
イメージが非大域ゾーンコンテキストの内部で実行される予定の場合、\fB-z\fR (\fB--zone\fR) オプションを使用して適切なバリアントを設定できます。
.sp
.ne 2
.mk
.na
\fB\fB-f\fR\fR
.ad
.br
.na
\fB\fB--force\fR\fR
.ad
.sp .6
.RS 4n
既存のイメージ上にイメージを強制的に作成します。このオプションは慎重に使用してください。
.RE

.sp
.ne 2
.mk
.na
\fB\fB--no-refresh\fR\fR
.ad
.sp .6
.RS 4n
入手可能パッケージやその他のメタデータの最新リストを取得するために、イメージの発行元用のリポジトリへのアクセスを試みません。
.RE

.sp
.ne 2
.mk
.na
\fB\fB--variant\fR \fIvariant_name\fR=\fI value\fR\fR
.ad
.sp .6
.RS 4n
指定されたバリアントを指定された値に設定します。バリアントの詳細については、\fBpkg\fR(5) のマニュアルページのファセットとバリアントに関する項目を参照してください。
.RE

.sp
.ne 2
.mk
.na
\fB\fB--facet\fR \fIfacet_name\fR=(\fB True\fR|\fBFalse\fR)\fR
.ad
.sp .6
.RS 4n
指定されたファセットを指定された値に設定します。ファセットの詳細については、\fBpkg\fR(5) のマニュアルページのファセットとバリアントに関する項目を参照してください。
.RE

.sp
.ne 2
.mk
.na
\fB\fB--set-property\fR \fIname_of_property\fR=\fI value\fR\fR
.ad
.sp .6
.RS 4n
指定されたイメージプロパティーを指定された値に設定します。イメージプロパティーの説明については、下の「イメージプロパティー」を参照してください。
.RE

.RE

.SH イメージプロパティー
.sp
.LP
次のプロパティーはイメージの特性を定義します。これらのプロパティーは、イメージの目的、内容、および動作に関する情報を格納します。イメージ内のこれらのプロパティーの現在の値を表示するには、\fBpkg property\fR コマンドを使用します。これらのプロパティーの値を変更するには、\fBpkg set-property\fR コマンドおよび \fBpkg unset-property\fR コマンドを使用します。
.sp
.ne 2
.mk
.na
\fB\fBbe-policy\fR\fR
.ad
.sp .6
.RS 4n
(文字列) パッケージ操作中にいつブート環境が作成されるかを指定します。次の値が許可されます。
.sp
.ne 2
.mk
.na
\fB\fBdefault\fR\fR
.ad
.sp .6
.RS 4n
デフォルトブート環境作成ポリシー \fBcreate-backup\fR を適用します。
.RE

.sp
.ne 2
.mk
.na
\fB\fBalways-new\fR\fR
.ad
.sp .6
.RS 4n
次のブート時にアクティブに設定されている新しいブート環境でパッケージ操作を実行するため、すべてのパッケージ操作に対してリブートを必要とします。明示的にリクエストされないかぎり、バックアップブート環境は作成されません。
.sp
このポリシーはもっとも安全ですが、リブートしないとパッケージを追加できないため、ほとんどのサイトの要求よりも厳格です。
.RE

.RE

.sp
.ne 2
.mk
.na
\fB\fBcreate-backup\fR\fR
.ad
.sp .6
.RS 4n
リブートを必要とするパッケージ操作で、新しいブート環境が作成され、次のブート時にアクティブに設定されます。パッケージが変更されるか、カーネルに影響を及ぼす可能性のある内容がインストールされて、ライブブート環境がこの操作の影響を受ける場合、バックアップブート環境は作成されますが、アクティブには設定されません。バックアップブート環境を明示的にリクエストすることもできます。
.sp
このポリシーは、新しくインストールされたソフトウェアによりシステムが不安定になっている場合にのみ潜在的に危険です。この可能性はありますが、比較的まれです。
.RE

.sp
.ne 2
.mk
.na
\fB\fBwhen-required\fR\fR
.ad
.sp .6
.RS 4n
リブートを必要とするパッケージ操作で、新しいブート環境が作成され、次のブート時にアクティブに設定されます。明示的にリクエストされないかぎり、バックアップブート環境は作成されません。
.sp
ライブブート環境へのパッケージ変更によりそれ以上の変更が不可能になる場合、フォールバック可能な最近のブート環境が存在しない可能性があるため、このポリシーには最大の危険が伴います。
.RE

.sp
.ne 2
.mk
.na
\fB\fBca-path\fR\fR
.ad
.sp .6
.RS 4n
(文字列) SSL 操作用の CA 証明書が格納されたディレクトリを指すパス名。このディレクトリの形式は、ベースとなる SSL 実装に固有です。信頼できる CA 証明書のために別の場所を使用するには、別のディレクトリを指すようにこの値を変更します。CA ディレクトリの要件については、\fBSSL_CTX_load_verify_locations\fR(3openssl) の \fBCApath\fR に関する項目を参照してください。
.sp
デフォルト値: \fB/etc/ssl/certs\fR
.RE

.sp
.ne 2
.mk
.na
\fB\fBcheck-certificate-revocation\fR\fR
.ad
.sp .6
.RS 4n
(ブール型) \fBTrue\fR に設定されている場合、パッケージクライアントは、署名検証のために使用される証明書の CRL 配布ポイントへのアクセスを試み、発行時よりもあとに証明書が失効していないかどうかを調べます。
.sp
デフォルト値: \fBFalse\fR
.RE

.sp
.ne 2
.mk
.na
\fB\fBflush-content-cache-on-success\fR\fR
.ad
.sp .6
.RS 4n
(ブール型) \fBTrue\fR に設定されている場合、パッケージクライアントは、インストールまたは更新操作の完了時にその内容キャッシュ内のファイルを削除します。更新操作の場合、内容はソースブート環境からのみ削除されます。出力先ブート環境でパッケージ操作が次に発生したとき、このオプションが変更されていなければ、パッケージクライアントはその内容キャッシュをフラッシュします。
.sp
このプロパティーを使用して、ディスク容量の限られたシステムで内容キャッシュを小さく保つことができます。このプロパティーを使用すると、操作が完了するまでの時間が長くなる可能性があります。
.sp
デフォルト値: \fBTrue\fR
.RE

.sp
.ne 2
.mk
.na
\fB\fBmirror-discovery\fR\fR
.ad
.sp .6
.RS 4n
(ブール型) このプロパティーは、mDNS および DNS-SD を使用してリンクローカル内容ミラーを検出するようにクライアントに命令します。このプロパティーを \fBTrue\fR に設定すると、クライアントはミラーを動的に検出し、そのミラーからパッケージ内容のダウンロードを試みます。mDNS を介してその内容を通知するミラーの実行方法については、\fBpkg.depotd\fR(1M) のマニュアルページを参照してください。
.sp
デフォルト値: \fBFalse\fR
.RE

.sp
.ne 2
.mk
.na
\fB\fBsend-uuid\fR\fR
.ad
.sp .6
.RS 4n
(ブール型) ネットワーク操作の実行時にイメージの汎用一意識別子 (UUID) を送信します。ユーザーはこのオプションを無効にできますが、一部のネットワークリポジトリは UUID を供給しないクライアントとのやり取りを拒否する場合があります。
.sp
デフォルト値: \fBTrue\fR
.RE

.sp
.ne 2
.mk
.na
\fB\fBsignature-policy\fR\fR
.ad
.sp .6
.RS 4n
(文字列) イメージ内のパッケージのインストール、更新、修正、または検証時にマニフェストに対してどのチェックが実行されるかを決定します。パッケージに適用される最終的なポリシーは、イメージポリシーと発行元ポリシーの組み合わせに依存します。この組み合わせの厳格さは、少なくとも、この 2 つのポリシーが個別に適用された場合の厳格な方と同じです。デフォルトでは、パッケージクライアントは証明書が失効済みかどうかをチェックしません。そのようなチェック (クライアントから外部 Web サイトへのアクセスが必要な場合がある) を有効にするには、\fBcheck-certificate-revocation\fR イメージプロパティーを \fBTrue\fR に設定します。次の値が許可されます。
.sp
.ne 2
.mk
.na
\fB\fBignore\fR\fR
.ad
.sp .6
.RS 4n
すべてのマニフェストの署名を無視します。
.RE

.sp
.ne 2
.mk
.na
\fB\fBverify\fR\fR
.ad
.sp .6
.RS 4n
署名が含まれているすべてのマニフェストが有効に署名されていることを確認しますが、インストール済みパッケージがすべて署名されている必要はありません。これがデフォルト値です。
.RE

.sp
.ne 2
.mk
.na
\fB\fBrequire-signatures\fR\fR
.ad
.sp .6
.RS 4n
新しくインストールされたすべてのパッケージに、有効な署名が少なくとも 1 つ含まれている必要があります。インストール済みパッケージに有効な署名が含まれていない場合は、\fBpkg fix\fR および \fBpkg verify\fR コマンドでも警告が表示されます。
.RE

.sp
.ne 2
.mk
.na
\fB\fBrequire-names\fR\fR
.ad
.sp .6
.RS 4n
\fBrequire-signatures\fR と同じ要件に従いますが、\fBsignature-required-names\fR プロパティーで一覧表示される文字列が、署名の信頼のチェーンを検証するために使用される証明書の共通名としても表示される必要があります。
.RE

.RE

.sp
.ne 2
.mk
.na
\fB\fBsignature-required-names\fR\fR
.ad
.sp .6
.RS 4n
(文字列のリスト) パッケージの署名の検証中に、証明書の共通名として表示される必要のある名前の一覧です。
.RE

.sp
.ne 2
.mk
.na
\fB\fBtrust-anchor-directory\fR\fR
.ad
.sp .6
.RS 4n
(文字列) イメージの信頼アンカーを格納するディレクトリのパス名です。このパスはイメージに対して相対的です。デフォルト値は \fBignore\fR です。
.RE

.sp
.ne 2
.mk
.na
\fB\fBuse-system-repo\fR\fR
.ad
.sp .6
.RS 4n
(ブール型) このプロパティーではシステムリポジトリを、イメージおよびパブリッシャー構成のソースとして、および提供されたパブリッシャーと通信するためのプロキシとしてイメージで使用するべきかどうかを指定します。デフォルト値は \fBFalse\fR です。システムリポジトリについては、\fBpkg.sysrepo\fR(1M) のマニュアルページを参照してください。
.RE

.SH パブリッシャープロパティー
.sp
.LP
次のプロパティーは、特定の発行元の署名ポリシーを定義します。同じ名前のイメージプロパティーはイメージの署名ポリシーを定義します。特定の発行元のこれらのプロパティーの現在の値を表示するには、\fBpkg publisher\fR \fIpublisher_name\fR コマンドを使用します。これらの発行元の署名ポリシープロパティーの値を変更するには、\fBpkg set-publisher\fR コマンドの \fB--set-property\fR オプションと \fB--unset-property\fR オプションを使用します。
.sp
.ne 2
.mk
.na
\fB\fBsignature-policy\fR\fR
.ad
.sp .6
.RS 4n
(文字列) このプロパティーの機能は、特定のパブリッシャーからのパッケージのみに適用されることを除いて、同じ名前のイメージプロパティーと同じです。
.RE

.sp
.ne 2
.mk
.na
\fB\fBsignature-required-names\fR\fR
.ad
.sp .6
.RS 4n
(文字列のリスト) このプロパティーの機能は、特定のパブリッシャーからのパッケージのみに適用されることを除いて、同じ名前のイメージプロパティーと同じです。
.RE

.SH 使用例
.LP
\fB例 1 \fRパブリッシャーを構成してイメージを作成する
.sp
.LP
パブリッシャーを \fBexample.com\fR として新しいフルイメージを作成し、\fB/aux0/example_root\fR に格納します。

.sp
.in +2
.nf
$ \fBpkg image-create -F -p example.com=http://pkg.example.com:10000 \e\fR
\fB/aux0/example_root\fR
.fi
.in -2
.sp

.LP
\fB例 2 \fR追加の起点とミラーを指定してイメージを作成する
.sp
.LP
パブリッシャーを \fBexample.com\fR として新しいフルイメージを作成し、1 つのミラーと 2 つの起点を追加し、\fB/aux0/example_root\fR に格納します。

.sp
.in +2
.nf
$ \fBpkg image-create -F -p example.com=http://pkg.example.com:10000 \e\fR
\fB-g http://alternate1.example.com:10000/ \e\fR
\fB-g http://alternate2.example.com:10000/ \e\fR
\fB-m http://mirror.example.com:10000/ \e\fR
\fB/aux0/example_root\fR
.fi
.in -2
.sp

.LP
\fB例 3 \fRパブリッシャーを構成せずにイメージを作成する
.sp
.LP
パブリッシャーを構成せずに、新しいフルイメージを \fB/aux0/example_root\fR に作成します。

.sp
.in +2
.nf
$ \fBpkg image-create -F /aux0/example_root\fR
.fi
.in -2
.sp

.LP
\fB例 4 \fRパッケージのインストール
.sp
.LP
\fBwidget\fR パッケージの最新バージョンを現在のイメージにインストールします。

.sp
.in +2
.nf
$ \fBpkg install application/widget\fR
.fi
.in -2
.sp

.LP
\fB例 5 \fRパッケージの指定された内容を一覧表示する
.sp
.LP
\fBsystem/file-system/zfs\fR パッケージの内容を一覧表示します。アクション名、ファイルのモード (定義されている場合)、サイズ (定義されている場合)、パス、およびターゲット (リンクの場合) を表示します。すべてのアクションで利用可能な \fBaction.name\fR 属性を指定するとすべてのアクションの行が表示されますが、ここでは望ましくないため、\fBdir\fR、\fBfile\fR、\fBlink\fR、および \fBhardlink\fR の各タイプにアクションを限定します。

.sp
.in +2
.nf
$ \fBpkg contents -t dir,file,link,hardlink \e\fR
\fB-o action.name,mode,pkg.size,path,target system/file-system/zfs\fR
ACTION.NAME MODE PKG.SIZE PATH                 TARGET
dir         0755          etc
dir         0755          etc/fs
dir         0755          etc/fs/zfs
link                      etc/fs/zfs/mount     ../../../usr/sbin/zfs
link                      etc/fs/zfs/umount    ../../../usr/sbin/zfs
dir         0755          etc/zfs
dir         0755          kernel
dir         0755          kernel/drv
dir         0755          kernel/drv/amd64
file        0755  1706744 kernel/drv/amd64/zfs
file        0644      980 kernel/drv/zfs.conf
dir         0755          kernel/fs
dir         0755          kernel/fs/amd64
hardlink                  kernel/fs/amd64/zfs  ../../../kernel/drv/amd64/zfs
\&...
.fi
.in -2
.sp

.LP
\fB例 6 \fR2 つのパッケージの指定された内容を一覧表示する
.sp
.LP
\fBweb/browser/firefox\fR および \fBmail/thunderbird\fR の内容を一覧表示します。\fBpath\fR 属性の末尾が \fB\&.desktop\fR または \fB\&.png\fR であるアクションのパッケージ名属性およびパス属性のみに表示を限定します。

.sp
.in +2
.nf
$ \fBpkg contents -o pkg.name,path -a path=\e*.desktop \e\fR
\fB-a path=\e*.png web/browser/firefox mail/thunderbird\fR
PKG.NAME            PATH
web/browser/firefox usr/share/applications/firefox.desktop
mail/thunderbird    usr/share/applications/thunderbird.desktop
web/browser/firefox usr/share/pixmaps/firefox-icon.png
mail/thunderbird    usr/share/pixmaps/thunderbird-icon.png
\&...
.fi
.in -2
.sp

.LP
\fB例 7 \fRパッケージを検索する
.sp
.LP
パッケージデータベースからトークン \fBbge\fR を検索します。

.sp
.in +2
.nf
$ \fBpkg search bge\fR
<<<<<<< HEAD
INDEX       ACTION VALUE                              PACKAGE
driver_name driver bge                                pkg:/driver/network/bge@0.5.11-0.151
basename    file   kernel/drv/sparcv9/bge             pkg:/driver/network/bge@0.5.11-0.151
basename    file   kernel/drv/amd64/bge               pkg:/driver/network/bge@0.5.11-0.151
pkg.fmri    set    jeos.omniti.com/driver/network/bge pkg:/driver/network/bge@0.5.11-0.151
=======
INDEX       ACTION VALUE                                 PACKAGE
driver_name driver bge                                   pkg:/driver/network/ethernet/bge@0.5.11-0.175.0.0.0.2.1
basename    file   kernel/drv/sparcv9/bge                pkg:/driver/network/ethernet/bge@0.5.11-0.175.0.0.0.2.1
basename    file   kernel/drv/amd64/bge                  pkg:/driver/network/ethernet/bge@0.5.11-0.175.0.0.0.2.1
basename    file   platform/sun4v/kernel/drv/sparcv9/bge pkg:/system/kernel/platform@0.5.11-0.175.0.0.0.2.1
pkg.fmri    set    solaris/driver/network/bge            pkg:/driver/network/bge@0.5.11-0.173.0.0.0.1.0
pkg.fmri    set    solaris/driver/network/ethernet/bge   pkg:/driver/network/ethernet/bge@0.5.11-0.175.0.0.0.2.1
>>>>>>> 8d102081
.fi
.in -2
.sp

.sp
.LP
このトークンはパッケージ \fBdriver/network/bge\fR 内に、\fB/kernel/drv/\fI arch\fR/bge\fR を表すファイルアクションのベース名として、およびドライバ名として存在します。

.LP
\fB例 8 \fRファイルの検索
.sp
.LP
先頭のスラッシュ文字を含むファイルのフルパス名を指定して、ファイルを提供するパッケージを検索します。

.sp
.in +2
.nf
$ \fBpkg search -o path,pkg.name -l /usr/bin/vim\fR
PATH         PKG.NAME
usr/bin/vim  editor/vim/vim-core
.fi
.in -2
.sp

.sp
.LP
\fIaction_name\fR に \fB file\fR を指定し、\fIindex\fR に \fBpath\fR または \fBbasename\fR を指定し、\fItoken\fR に完全または部分的なファイル名を指定することにより、ファイルおよびそのファイルを提供するパッケージを検索します。

.sp
.in +2
.nf
$ \fBpkg search -o path,pkg.name -l file:basename:vim\fR
PATH         PKG.NAME
usr/bin/vim  editor/vim/vim-core
.fi
.in -2
.sp

.LP
\fB例 9 \fRファイルとディレクトリの検索
.sp
.LP
\fI index\fR に \fBpath\fR または \fBbasename\fR を、\fItoken\fR に完全または部分的なファイル名を指定することにより、ファイルとディレクトリ、およびそれらを提供するパッケージを検索します。使用するシェルによっては、ワイルドカードをエスケープする必要があります。

.sp
.in +2
.nf
$ \fBpkg search -o path,pkg.name -l path:*/vim\fR
PATH           PKG.NAME
usr/bin/vim    editor/vim/vim-core
usr/share/vim  editor/vim
usr/share/vim  editor/vim/vim-core
$ \fBpkg search -o path,pkg.name -l basename:vim\fR
PATH           PKG.NAME
usr/share/vim  editor/vim
usr/share/vim  editor/vim/vim-core
usr/bin/vim    editor/vim/vim-core
.fi
.in -2
.sp

.LP
\fB例 10 \fRどのパッケージがどの SMF サービスを提供するかを表示する
.sp
.LP
構造化された検索内で \fIindex\fR に値 \fBorg.opensolaris.smf.fmri\fR を指定し、\fI token\fR に検索対象のサービスの名前を指定することにより、特定の SMF サービスを提供するのはどのパッケージかを表示します。値 \fBorg.opensolaris.smf.fmri\fR は、\fBset\fR アクションの属性の名前です。サービスの名前では、「:」を確実にエスケープしてください。

.sp
.LP
たとえば、使用可能な HTTP サーバーを表示するには、\fItoken\fR に値 \fBsvc:/network/http\fR を指定します。

.sp
.in +2
.nf
$ \fBpkg search 'org.opensolaris.smf.fmri:svc\e:/network/http*'\fR
INDEX                    ACTION VALUE                        PACKAGE
org.opensolaris.smf.fmri set    svc:/network/http            pkg:/web/server/lighttpd-14@1.4.23-0.175.0.0.0.2.1
org.opensolaris.smf.fmri set    svc:/network/http            pkg:/web/proxy/privoxy@3.0.17-0.175.0.0.0.2.1
org.opensolaris.smf.fmri set    svc:/network/http            pkg:/web/proxy/squid@3.1.18-0.175.0.0.0.2.1
org.opensolaris.smf.fmri set    svc:/network/http            pkg:/web/java-servlet/tomcat@6.0.35-0.175.0.0.0.2.1
org.opensolaris.smf.fmri set    svc:/network/http            pkg:/web/server/apache-22@2.2.22-0.175.0.0.0.2.1
org.opensolaris.smf.fmri set    svc:/network/http:apache22   pkg:/web/server/apache-22@2.2.22-0.175.0.0.0.2.1
org.opensolaris.smf.fmri set    svc:/network/http:lighttpd14 pkg:/web/server/lighttpd-14@1.4.23-0.175.0.0.0.2.1
org.opensolaris.smf.fmri set    svc:/network/http:privoxy    pkg:/web/proxy/privoxy@3.0.17-0.175.0.0.0.2.1
org.opensolaris.smf.fmri set    svc:/network/http:squid      pkg:/web/proxy/squid@3.1.18-0.175.0.0.0.2.1
org.opensolaris.smf.fmri set    svc:/network/http:tomcat6    pkg:/web/java-servlet/tomcat@6.0.35-0.175.0.0.0.2.1
.fi
.in -2
.sp

.LP
\fB例 11 \fR指定されたパッケージに依存するパッケージを検索する
.sp
.LP
\fBpackage/pkg\fR に依存するインストール済みパッケージを検索します。

.sp
.in +2
.nf
<<<<<<< HEAD
$ \fBpkg search -l 'depend::package/pkg'\fR
INDEX       ACTION VALUE                    PACKAGE
incorporate depend package/pkg@0.5.11-0.151 pkg:/consolidation/ips/ips-incorporation@0.5.11-0.151
require     depend package/pkg@0.5.11-0.151 pkg:/system/install@0.5.11-0.151
require     depend package/pkg@0.5.11-0.151 pkg:/package/pkg/system-repository@0.5.11-0.151
=======
$ \fBpkg search -l depend::package/pkg\fR
INDEX       ACTION VALUE                                    PACKAGE
incorporate depend package/pkg@0.5.11-0.175.0.0.0.2.1      pkg:/consolidation/ips/ips-incorporation@0.5.11-0.175.0.0.0.2.1
require     depend pkg:/package/pkg@0.5.11-0.175.0.0.0.2.1 pkg:/system/library/install@0.5.11-0.175.0.0.0.2.1
require     depend pkg:/package/pkg@0.5.11-0.175.0.0.0.2.1 pkg:/system/library/boot-management@0.5.11-0.175.0.0.0.2.1
require     depend package/pkg                             pkg:/system/zones/brand/brand-solaris@0.5.11-0.175.0.0.0.2.1
require     depend pkg:/package/pkg@0.5.11-0.175.0.0.0.2.1 pkg:/install/distribution-constructor@0.5.11-0.175.0.0.0.2.1
require     depend pkg:/package/pkg@0.5.11-0.175.0.0.0.2.1 pkg:/system/boot-environment-utilities@0.5.11-0.175.0.0.0.2.1
require     depend pkg:/package/pkg@0.5.11-0.175.0.0.0.2.1 pkg:/package/pkg/system-repository@0.5.11-0.175.0.0.0.2.1
>>>>>>> 8d102081
.fi
.in -2
.sp

.LP
\fB例 12 \fR依存関係を検索する
.sp
.LP
インストール済みパッケージ内のすべての \fBincorporate\fR 依存関係を検索します。

.sp
.in +2
.nf
<<<<<<< HEAD
$ \fBpkg search -l 'depend:incorporate:'\fR
INDEX       ACTION VALUE                           PACKAGE
incorporate depend pkg:/BRCMbnx@0.5.11,5.11-0.133  pkg:/consolidation/osnet/osnet-incorporation@0.5.11-0.151
incorporate depend pkg:/BRCMbnxe@0.5.11,5.11-0.133 pkg:/consolidation/osnet/osnet-incorporation@0.5.11-0.151
=======
$ \fBpkg search -l depend:incorporate:\fR
INDEX       ACTION VALUE                                PACKAGE
incorporate depend pkg:/BRCMbnx@0.5.11-0.175.0.0.0.2.1  pkg:/consolidation/osnet/osnet-incorporation@0.5.11-0.175.0.0.0.2.1
incorporate depend pkg:/BRCMbnxe@0.5.11-0.175.0.0.0.2.1 pkg:/consolidation/osnet/osnet-incorporation@0.5.11-0.175.0.0.0.2.1
>>>>>>> 8d102081
\&...
.fi
.in -2
.sp

.LP
\fB例 13 \fR発行元を追加
.sp
.LP
新しいパブリッシャー \fBexample.com\fR を追加し、リポジトリの場所を \fBhttp://www.example.com/repo\fR に設定します。

.sp
.in +2
.nf
$ \fBpkg set-publisher -g http://www.example.com/repo example.com\fR
.fi
.in -2
.sp

.LP
\fB例 14 \fR鍵と証明書を指定してパブリッシャーを追加する
.sp
.LP
新しいパブリッシャー \fBexample.com\fR を追加し、セキュリティー保護されたリポジトリの場所を \fBhttps://secure.example.com/repo\fR に設定し、鍵および証明書をディレクトリ \fB/root/creds\fR に格納します。

.sp
.in +2
.nf
$ \fBpkg set-publisher -k /root/creds/example.key \e\fR
\fB-c /root/creds/example.cert -g https://secure.example.com/repo \e\fR
\fBexample.com\fR
.fi
.in -2
.sp

.LP
\fB例 15 \fRパブリッシャーを追加して自動構成する
.sp
.LP
自動設定を使用して新しいパブリッシャーを追加し、リポジトリの場所を \fB/export/repo\fR に設定します。

.sp
.in +2
.nf
$ \fBpkg set-publisher -p /export/repo\fR
.fi
.in -2
.sp

.LP
\fB例 16 \fRパブリッシャーを追加して手動構成する
.sp
.LP
手動設定を使用して新しいパブリッシャー \fBexample.com\fR を追加し、リポジトリの場所を \fB/export/repo/example.com\fR に設定します。

.sp
.in +2
.nf
$ \fBpkg set-publisher -g /export/repo example.com\fR
.fi
.in -2
.sp

.LP
\fB例 17 \fR発行元を追加してプロキシを構成する
.sp
.LP
起点 \fBhttp://server/repo \fR とプロキシ \fBhttp://webcache:8080\fR を使用して新しい発行元 \fBmypub\fR を追加します。

.sp
.in +2
.nf
$ \fBpkg set-publisher -g http://server/repo \e\fR
\fB--proxy http://webcache:8080 mypub\fR
.fi
.in -2
.sp

.LP
\fB例 18 \fRすべての署名付きパッケージを検証する
.sp
.LP
すべての署名付きパッケージを検証するようにイメージを構成します。

.sp
.in +2
.nf
$ \fBpkg set-property signature-policy verify\fR
.fi
.in -2
.sp

.LP
\fB例 19 \fRすべてのパッケージで署名を必須にする
.sp
.LP
すべてのパッケージで署名を必須とするように、また、いずれかの証明書で文字列 \fBexample.com\fR が共通名として信頼チェーンに出現することを必須とするようにイメージを構成します。

.sp
.in +2
.nf
$ \fBpkg set-property signature-policy require-names example.com\fR
.fi
.in -2
.sp

.LP
\fB例 20 \fR指定したパブリッシャーからのすべてのパッケージで署名を必須にする
.sp
.LP
パブリッシャー \fBexample.com\fR からインストールされるすべてのパッケージで署名を必須とするようにイメージを構成します。

.sp
.in +2
.nf
$ \fBpkg set-publisher --set-property signature-policy=require-signatures \e\fR
\fBexample.com\fR
.fi
.in -2
.sp

.LP
\fB例 21 \fR信頼チェーンで指定された文字列を必須にする
.sp
.LP
有効とみなされるために署名の信頼チェーンに存在する必要がある文字列 \fBfoo\fR をイメージの共通名の一覧に追加します。

.sp
.in +2
.nf
$ \fBpkg add-property-value signature-require-names foo\fR
.fi
.in -2
.sp

.LP
\fB例 22 \fR指定されたパブリッシャーの信頼チェーンから文字列を削除する
.sp
.LP
パブリッシャー \fBexample.com\fR の署名を検証するために存在する必要がある文字列 \fBfoo\fR を共通名の一覧から削除します。

.sp
.in +2
.nf
$ \fBpkg set-publisher --remove-property-value signature-require-names=foo \e\fR
\fBexample.com\fR
.fi
.in -2
.sp

.LP
\fB例 23 \fR信頼できる CA 証明書を追加する
.sp
.LP
\fB/tmp/example_file.pem\fR に格納された証明書を、パブリッシャー \fBexample.com\fR の信頼できる CA 証明書として追加します。

.sp
.in +2
.nf
$ \fBpkg set-publisher --approve-ca-cert /tmp/example_file.pem \e\fR
\fBexample.com\fR
.fi
.in -2
.sp

.LP
\fB例 24 \fR証明書を失効させる
.sp
.LP
\fBa12345\fR というハッシュを持つ、パブリッシャー \fBexample.com\fR 用の証明書を失効させ、\fBexample.com\fR からのパッケージの署名をその証明書で検証しないようにします。

.sp
.in +2
.nf
$ \fBpkg set-publisher --revoke-ca-cert a12345 example.com\fR
.fi
.in -2
.sp

.LP
\fB例 25 \fR証明書を抹消する
.sp
.LP
証明書 \fBa12345\fR がユーザーによって追加または失効させられたことを \fBpkg\fR から抹消します。

.sp
.in +2
.nf
$ \fBpkg set-publisher --unset-ca-cert a12345 example.com\fR
.fi
.in -2
.sp

.LP
\fB例 26 \fRパッケージをダウングレードする
.sp
.LP
インストール済みパッケージ \fBfoo@1.1\fR を古いバージョンにダウングレードします。

.sp
.in +2
.nf
$ \fBpkg update foo@1.0\fR
.fi
.in -2
.sp

.LP
\fB例 27 \fR競合するパッケージインストールを切り替える
.sp
.LP
2 つのパッケージが競合している場合に、どちらのパッケージがインストールされるかを切り替えます。パッケージ A がパッケージ B または C のどちらかに依存し、B および C は相互排他であるとします。A と B がインストールされる場合に、次のコマンドを使用して、A をアンインストールせずに B の代わりに C を使用するように切り替えます。

.sp
.in +2
.nf
$ \fBpkg install --reject B C\fR
.fi
.in -2
.sp

.LP
\fB例 28 \fRパッケージアーカイブ内のパッケージを一覧表示する
.sp
.LP
パッケージアーカイブ内のすべてのパッケージのすべてのバージョンを一覧表示します。

.sp
.in +2
.nf
$ \fBpkg list -f -g /my/archive.p5p\fR
.fi
.in -2
.sp

.LP
\fB例 29 \fRパッケージリポジトリ内のパッケージを一覧表示する
.sp
.LP
リポジトリ内のすべてのパッケージのすべてのバージョンを一覧表示します。

.sp
.in +2
.nf
$ \fBpkg list -f -g http://example.com:10000\fR
.fi
.in -2
.sp

.LP
\fB例 30 \fRパッケージアーカイブ内のパッケージについての情報を表示する
.sp
.LP
パッケージアーカイブ内のパッケージの最新バージョンのパッケージ情報を表示します。パッケージが現在インストールされていてもいなくてもかまいません。

.sp
.in +2
.nf
$ \fBpkg info -g /my/archive.p5p pkg_name\fR
.fi
.in -2
.sp

.LP
\fB例 31 \fRパッケージアーカイブ内のパッケージの内容を表示する
.sp
.LP
パッケージアーカイブ内のパッケージの内容を表示します。パッケージは現在インストールされていません。

.sp
.in +2
.nf
$ \fBpkg contents -g /my/archive.p5p pkg_name\fR
.fi
.in -2
.sp

.LP
\fB例 32 \fRパブリッシャーの起点とミラーをすべて削除する
.sp
.LP
パブリッシャーのすべての起点およびミラーを削除し、新しい起点を追加します。

.sp
.in +2
.nf
$ \fBpkg set-publisher -G '*' -M '*' -g http://example.com:10000 \e\fR
\fBexample.com\fR
.fi
.in -2
.sp

.SH 環境
.sp
.ne 2
.mk
.na
\fB\fBPKG_IMAGE\fR\fR
.ad
.sp .6
.RS 4n
パッケージ操作に使用するイメージが含まれるディレクトリ。\fB-R\fR を指定した場合は無視されます。
.RE

.sp
.ne 2
.mk
.na
\fB\fBPKG_CLIENT_CONNECT_TIMEOUT\fR\fR
.ad
.sp .6
.RS 4n
トランスポート操作中に接続しようとするのを待機する秒数 (試行ごと)。これが経過するとクライアントは操作を中止します。値 0 は無制限に待機することを意味します。
.sp
デフォルト値: 60
.RE

.sp
.ne 2
.mk
.na
\fB\fBPKG_CLIENT_LOWSPEED_TIMEOUT\fR\fR
.ad
.sp .6
.RS 4n
トランスポート操作中に \fBlowspeed\fR 制限 (1024 バイト/秒) を下回っていられる秒数。これが経過するとクライアントは操作を中止します。値 0 は、操作を中止しないことを意味します。
.sp
デフォルト値: 30
.RE

.sp
.ne 2
.mk
.na
\fB\fBPKG_CLIENT_MAX_CONSECUTIVE_ERROR\fR\fR
.ad
.sp .6
.RS 4n
一時的なトランスポートエラーの最大数。これを上回るとクライアントは操作を中止します。値 0 は、操作を中止しないことを意味します。
.sp
デフォルト値: 4
.RE

.sp
.ne 2
.mk
.na
\fB\fBPKG_CLIENT_MAX_REDIRECT\fR\fR
.ad
.sp .6
.RS 4n
トランスポート操作中に許可される HTTP または HTTPS リダイレクトの最大数。これを上回ると接続が中止されます。値 0 は、操作を中止しないことを意味します。
.sp
デフォルト値: 5
.RE

.sp
.ne 2
.mk
.na
\fB\fBPKG_CONCURRENCY\fR\fR
.ad
.sp .6
.RS 4n
同時に更新する子イメージの数。\fB-C\fR オプションが指定されている場合には、無視されます。
.sp
子イメージ (通常はゾーン) 内への再帰時に、最大 \fB$PKG_CONCURRENCY \fR 個の子イメージを同時に更新します。\fB$PKG_CONCURRENCY\fR が 0 または負数の場合は、すべての子イメージが同時に更新されます。
.sp
デフォルト値: 1
.RE

.sp
.ne 2
.mk
.na
\fB\fBPKG_CLIENT_MAX_TIMEOUT\fR\fR
.ad
.sp .6
.RS 4n
ホストあたりのトランスポート試行の最大数。これを上回るとクライアントは操作を中止します。値 0 は、操作を中止しないことを意味します。
.sp
デフォルト値: 4
.RE

.sp
.ne 2
.mk
.na
\fB\fBhttp_proxy\fR、\fBhttps_proxy\fR\fR
.ad
.sp .6
.RS 4n
HTTP または HTTPS プロキシサーバー。
.RE

.SH 終了ステータス
.sp
.LP
次の終了ステータスが返されます。
.sp
.ne 2
.mk
.na
\fB\fB0\fR\fR
.ad
.RS 6n
.rt  
コマンドが成功しました。
.RE

.sp
.ne 2
.mk
.na
\fB\fB1\fR\fR
.ad
.RS 6n
.rt  
エラーが発生した。
.RE

.sp
.ne 2
.mk
.na
\fB\fB2\fR\fR
.ad
.RS 6n
.rt  
無効なコマンド行オプションが指定された。
.RE

.sp
.ne 2
.mk
.na
\fB\fB3\fR\fR
.ad
.RS 6n
.rt  
複数の操作が要求されましたが、それらの一部のみが成功しました。
.RE

.sp
.ne 2
.mk
.na
\fB\fB4\fR\fR
.ad
.RS 6n
.rt  
変更が行われませんでした - 何もしません。
.RE

.sp
.ne 2
.mk
.na
\fB\fB5\fR\fR
.ad
.RS 6n
.rt  
要求された操作はライブイメージでは実行できません。
.RE

.sp
.ne 2
.mk
.na
\fB\fB6\fR\fR
.ad
.RS 6n
.rt  
インストールまたは更新中のパッケージのライセンスが受け入れられなかったため、要求された操作を完了できません。
.RE

.sp
.ne 2
.mk
.na
\fB\fB7\fR\fR
.ad
.RS 6n
.rt  
イメージは現在別のプロセスによって使用されているため、変更できません。
.RE

.sp
.ne 2
.mk
.na
\fB\fB99\fR\fR
.ad
.RS 6n
.rt  
予期しない例外が発生しました。
.RE

.SH ファイル
.sp
.LP
\fBpkg\fR(5) イメージは、より大きなファイルシステム内の任意の場所に置くことができます。次のファイル説明で、トークン \fB$IMAGE_ROOT\fR は相対パスを区別するために使用されています。一般的なシステムインストールでは、\fB $IMAGE_ROOT\fR は \fB/\fR と等価です。
.sp
.ne 2
.mk
.na
\fB\fB$IMAGE_ROOT/var/pkg\fR\fR
.ad
.sp .6
.RS 4n
完全または部分的なイメージのメタデータディレクトリ。
.RE

.sp
.ne 2
.mk
.na
\fB\fB$IMAGE_ROOT/.org.opensolaris,pkg\fR\fR
.ad
.sp .6
.RS 4n
ユーザーイメージのメタデータディレクトリ。
.RE

.sp
.LP
特定のイメージのメタデータ内のファイルやディレクトリによっては、修復および復旧中に使用される情報が含まれている可能性があります。トークン \fB$IMAGE_META\fR は、メタデータが含まれる最上位ディレクトリを参照します。\fB$IMAGE_META\fR は通常、上に示した 2 つのパスのいずれかです。
.sp
.ne 2
.mk
.na
\fB\fB$IMAGE_META/lost+found\fR\fR
.ad
.sp .6
.RS 4n
パッケージ操作中に移動された、競合するディレクトリおよびファイルの場所。削除されたディレクトリのパッケージ化されない内容の場所。
.RE

.sp
.ne 2
.mk
.na
\fB\fB$IMAGE_META/publisher\fR\fR
.ad
.sp .6
.RS 4n
パブリッシャーごとに 1 つのディレクトリが含まれます。各ディレクトリにはパブリッシャー固有のメタデータが格納されます。
.RE

.sp
.LP
\fB$IMAGE_META\fR ディレクトリ階層内のほかのパスは非公開であり、変更される可能性があります。
.SH 属性
.sp
.LP
次の属性については、\fBattributes\fR(5) を参照してください。
.sp

.sp
.TS
tab() box;
cw(2.75i) |cw(2.75i) 
lw(2.75i) |lw(2.75i) 
.
属性タイプ属性値
_
使用条件\fBpackage/pkg\fR
_
インタフェースの安定性不確実
.TE

.SH 関連項目
.sp
.LP
\fBpkgsend\fR(1), \fBpkg.depotd\fR(1M), \fBglob\fR(3C), \fBpkg\fR(5), \fBbeadm\fR(1M)
.sp
.LP
\fBhttp://hub.opensolaris.org/bin/view/Project+pkg/\fR<|MERGE_RESOLUTION|>--- conflicted
+++ resolved
@@ -401,18 +401,8 @@
 .RS 4n
 指定されたパッケージリポジトリまたはアーカイブを、パッケージデータの取得元になるイメージ内のソースリストに一時的に追加します。クライアント SSL 証明書が必要なリポジトリは、このオプションとともに使用できません。このオプションは複数回指定できます。
 .sp
-<<<<<<< HEAD
-.in +2
-.nf
-NAME (PUBLISHER)            VERSION           IFO
-system/core-os              0.5.11-0.151      i--
-x11/wm/fvwm (fvwm.org)      2.6.1-3           i--
-.fi
-.in -2
-=======
 どのバージョンのパッケージを使用するかを決定するときは、イメージ内に構成されているが、指定された \fIpath_or_uri\fR ソースに見つからない発行元が優先されます。インストールするパッケージのバージョンが、イメージ内で構成されている発行元および \fIpath_or_uri\fR ソースから提供されている場合、クライアントはそのパッケージの内容を \fIpath_or_uri \fR ソースから取得します。インストールまたは更新のあとに、発行元によって提供され、イメージ内で構成されていないパッケージがある場合は、起点なしでイメージ構成に追加されます。イメージ内で構成されている発行元を表示するには、\fBpkg publisher\fR コマンドを使用します。
 .RE
->>>>>>> 8d102081
 
 .sp
 .ne 2
@@ -508,15 +498,9 @@
 .na
 \fB\fB--no-index\fR\fR
 .ad
-<<<<<<< HEAD
-.RS 17n
-.rt  
-アクションを包含しているパッケージのフル形式 FMRI (たとえば、\fBpkg://jeos.omniti.com/web/amp@0.5.11,5.11-0.151:20110705T153434Z \fR) に対応します。
-=======
 .sp .6
 .RS 4n
 操作が正常に完了したあとに検索インデックスを更新しません。
->>>>>>> 8d102081
 .RE
 
 .sp
@@ -536,15 +520,9 @@
 .na
 \fB\fB--backup-be-name\fR \fIname\fR\fR
 .ad
-<<<<<<< HEAD
-.RS 17n
-.rt  
-アクションを包含しているパッケージのパブリッシャー (たとえば、\fBjeos.omniti.com\fR) に対応します。
-=======
 .sp .6
 .RS 4n
 指定された引数を使って、作成されたバックアップブート環境に名前を付けます。\fB--backup-be-name\fR を使用すると \fB--require-backup-be\fR が暗黙的に指定されます。\fBbeadm\fR(1M) のマニュアルページも参照してください。
->>>>>>> 8d102081
 .RE
 
 .sp
@@ -553,15 +531,9 @@
 .na
 \fB\fB--be-name\fR \fIname\fR\fR
 .ad
-<<<<<<< HEAD
-.RS 17n
-.rt  
-アクションを包含しているパッケージの短縮形式 FMRI (たとえば、\fBpkg://jeos.omniti.com/web/amp@0.5.11,5.11-0.151002\fR) に対応します。
-=======
 .sp .6
 .RS 4n
 新たに作成されたブート環境の名前を、指定された引数になるように変更します。\fB--be-name\fR の使用は、暗黙的に \fB--require-new-be\fR を示します。\fBbeadm\fR(1M) のマニュアルページも参照してください。
->>>>>>> 8d102081
 .RE
 
 .sp
@@ -3038,21 +3010,11 @@
 .in +2
 .nf
 $ \fBpkg search bge\fR
-<<<<<<< HEAD
 INDEX       ACTION VALUE                              PACKAGE
 driver_name driver bge                                pkg:/driver/network/bge@0.5.11-0.151
 basename    file   kernel/drv/sparcv9/bge             pkg:/driver/network/bge@0.5.11-0.151
 basename    file   kernel/drv/amd64/bge               pkg:/driver/network/bge@0.5.11-0.151
 pkg.fmri    set    jeos.omniti.com/driver/network/bge pkg:/driver/network/bge@0.5.11-0.151
-=======
-INDEX       ACTION VALUE                                 PACKAGE
-driver_name driver bge                                   pkg:/driver/network/ethernet/bge@0.5.11-0.175.0.0.0.2.1
-basename    file   kernel/drv/sparcv9/bge                pkg:/driver/network/ethernet/bge@0.5.11-0.175.0.0.0.2.1
-basename    file   kernel/drv/amd64/bge                  pkg:/driver/network/ethernet/bge@0.5.11-0.175.0.0.0.2.1
-basename    file   platform/sun4v/kernel/drv/sparcv9/bge pkg:/system/kernel/platform@0.5.11-0.175.0.0.0.2.1
-pkg.fmri    set    solaris/driver/network/bge            pkg:/driver/network/bge@0.5.11-0.173.0.0.0.1.0
-pkg.fmri    set    solaris/driver/network/ethernet/bge   pkg:/driver/network/ethernet/bge@0.5.11-0.175.0.0.0.2.1
->>>>>>> 8d102081
 .fi
 .in -2
 .sp
@@ -3152,23 +3114,11 @@
 .sp
 .in +2
 .nf
-<<<<<<< HEAD
 $ \fBpkg search -l 'depend::package/pkg'\fR
 INDEX       ACTION VALUE                    PACKAGE
 incorporate depend package/pkg@0.5.11-0.151 pkg:/consolidation/ips/ips-incorporation@0.5.11-0.151
 require     depend package/pkg@0.5.11-0.151 pkg:/system/install@0.5.11-0.151
 require     depend package/pkg@0.5.11-0.151 pkg:/package/pkg/system-repository@0.5.11-0.151
-=======
-$ \fBpkg search -l depend::package/pkg\fR
-INDEX       ACTION VALUE                                    PACKAGE
-incorporate depend package/pkg@0.5.11-0.175.0.0.0.2.1      pkg:/consolidation/ips/ips-incorporation@0.5.11-0.175.0.0.0.2.1
-require     depend pkg:/package/pkg@0.5.11-0.175.0.0.0.2.1 pkg:/system/library/install@0.5.11-0.175.0.0.0.2.1
-require     depend pkg:/package/pkg@0.5.11-0.175.0.0.0.2.1 pkg:/system/library/boot-management@0.5.11-0.175.0.0.0.2.1
-require     depend package/pkg                             pkg:/system/zones/brand/brand-solaris@0.5.11-0.175.0.0.0.2.1
-require     depend pkg:/package/pkg@0.5.11-0.175.0.0.0.2.1 pkg:/install/distribution-constructor@0.5.11-0.175.0.0.0.2.1
-require     depend pkg:/package/pkg@0.5.11-0.175.0.0.0.2.1 pkg:/system/boot-environment-utilities@0.5.11-0.175.0.0.0.2.1
-require     depend pkg:/package/pkg@0.5.11-0.175.0.0.0.2.1 pkg:/package/pkg/system-repository@0.5.11-0.175.0.0.0.2.1
->>>>>>> 8d102081
 .fi
 .in -2
 .sp
@@ -3182,17 +3132,10 @@
 .sp
 .in +2
 .nf
-<<<<<<< HEAD
 $ \fBpkg search -l 'depend:incorporate:'\fR
 INDEX       ACTION VALUE                           PACKAGE
 incorporate depend pkg:/BRCMbnx@0.5.11,5.11-0.133  pkg:/consolidation/osnet/osnet-incorporation@0.5.11-0.151
 incorporate depend pkg:/BRCMbnxe@0.5.11,5.11-0.133 pkg:/consolidation/osnet/osnet-incorporation@0.5.11-0.151
-=======
-$ \fBpkg search -l depend:incorporate:\fR
-INDEX       ACTION VALUE                                PACKAGE
-incorporate depend pkg:/BRCMbnx@0.5.11-0.175.0.0.0.2.1  pkg:/consolidation/osnet/osnet-incorporation@0.5.11-0.175.0.0.0.2.1
-incorporate depend pkg:/BRCMbnxe@0.5.11-0.175.0.0.0.2.1 pkg:/consolidation/osnet/osnet-incorporation@0.5.11-0.175.0.0.0.2.1
->>>>>>> 8d102081
 \&...
 .fi
 .in -2
