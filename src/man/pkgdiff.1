'\" te
<<<<<<< HEAD
.\" Copyright (c) 2007, 2013, Oracle and/or its
.\" affiliates. All rights reserved.
.TH pkgdiff 1 "26 Feb 2013" "SunOS 5.11" "User Commands"
=======
.\" Copyright (c) 2007, 2013, Oracle and/or its affiliates. All rights reserved.
.TH pkgdiff 1 "26 Feb 2013" "SunOS 5.12" "User Commands"
>>>>>>> b056e2f1
.SH NAME
pkgdiff \- compare package manifests
.SH SYNOPSIS
.LP
.nf
/usr/bin/pkgdiff [-i \fIattribute\fR]... [-o \fIattribute\fR]
<<<<<<< HEAD
    [-v \fIname\fR=\fIvalue\fR]... \fIfile1\fR \fIfile2\fR
=======
    [-t \fIaction_name\fR[,\fIaction_name\fR]...]...
    [-v \fIname\fR=\fIvalue\fR]...  (\fIfile1\fR | -) (\fIfile2\fR | -)
>>>>>>> b056e2f1
.fi

.SH DESCRIPTION
.sp
.LP
\fBpkgdiff\fR compares two package manifests and reports differences. One of the manifests can be read from \fBstdin\fR by specifying \fB-\fR in place of the file name. \fBpkgdiff\fR sorts each manifest and action into a consistent order before comparison.
.sp
.LP
Output is in the following form:
.sp
.ne 2
.mk
.na
\fB+ \fIcomplete_action\fR\fR
.ad
.sp .6
.RS 4n
This action is in \fIfile2\fR but not in \fIfile1\fR.
.RE

.sp
.ne 2
.mk
.na
\fB- \fIcomplete_action\fR\fR
.ad
.sp .6
.RS 4n
This action is in \fIfile1\fR but not in \fIfile2\fR.
.RE

.sp
.in +2
.nf
\fIactionname\fR \fIkeyvalue\fR [\fIvariant values, if any\fR]
.fi
.in -2

.sp
.ne 2
.mk
.na
\fB- \fIattribute1\fR=\fIvalue1\fR\fR
.ad
.sp .6
.RS 4n
This \fIattribute\fR,\fIvalue\fR is in \fIfile1\fR but not in \fIfile2\fR.
.RE

.sp
.ne 2
.mk
.na
\fB+ \fIattribute2\fR=\fIvalue2\fR\fR
.ad
.sp .6
.RS 4n
This \fIattribute\fR,\fIvalue\fR is in \fIfile2\fR but not in \fIfile1\fR.
.RE

.sp
.LP
Actions with different variants but the same type and key attribute value are treated as separate actions for purposes of comparison. Thus, actions that change attributes are shown in their complete form rather than as attribute changes.
.SH OPTIONS
.sp
.LP
The following options are supported:
.sp
.ne 2
.mk
.na
\fB\fB--help\fR\fR
.ad
.sp .6
.RS 4n
Display a usage message.
.RE

.sp
.ne 2
.mk
.na
\fB\fB-i\fR \fIattribute\fR\fR
.ad
.sp .6
.RS 4n
Ignore \fIattribute\fR if present during comparisons. File hash values can be ignored with \fB-i\fR \fIhash\fR. This option cannot be used with the \fB-o\fR option. This option can be specified multiple times.
.RE

.sp
.ne 2
.mk
.na
\fB\fB-o\fR \fIattribute\fR\fR
.ad
.sp .6
.RS 4n
Only report differences in \fIattribute\fR. This option cannot be used with the \fB-i\fR option. This option elides any action changes that do not affect \fIattribute\fR on an action.
.RE

.sp
.ne 2
.mk
.na
\fB\fB-t\fR \fIaction_name\fR[,\fIaction_name\fR]...\fR
.ad
.sp .6
.RS 4n
Only compare the specified actions. Multiple actions can be specified in a comma-separated list. The value of \fIaction_name\fR is one of the actions listed in "Actions" in the \fBpkg\fR(5) man page. For example, the following values could be specified for \fIaction_name\fR: \fBfile\fR, \fBdir\fR, \fBdriver\fR, \fBdepend\fR, \fBset\fR. This option can be specified multiple times.
.RE

.sp
.ne 2
.mk
.na
\fB\fB-v\fR \fIname\fR=\fIvalue\fR\fR
.ad
.sp .6
.RS 4n
Only compute differences for this variant value. For example, only compute differences for \fBarch=sparc\fR. This variant tag is removed for all actions before comparison. Only one value can be specified per variant. This option can be specified multiple times for different variants.
.RE

.SH EXIT STATUS
.sp
.LP
The following exit values are returned:
.sp
.ne 2
.mk
.na
\fB\fB0\fR\fR
.ad
.RS 6n
.rt  
No differences were found.
.RE

.sp
.ne 2
.mk
.na
\fB\fB1\fR\fR
.ad
.RS 6n
.rt  
Differences were found.
.RE

.sp
.ne 2
.mk
.na
\fB\fB2\fR\fR
.ad
.RS 6n
.rt  
Invalid command line options were specified.
.RE

.sp
.ne 2
.mk
.na
\fB\fB3\fR\fR
.ad
.RS 6n
.rt  
An error occurred.
.RE

.sp
.ne 2
.mk
.na
\fB\fB99\fR\fR
.ad
.RS 6n
.rt  
An unanticipated exception occurred.
.RE

.SH ATTRIBUTES
.sp
.LP
See \fBattributes\fR(5) for descriptions of the following attributes:
.sp

.sp
.TS
tab() box;
cw(2.75i) |cw(2.75i) 
lw(2.75i) |lw(2.75i) 
.
ATTRIBUTE TYPEATTRIBUTE VALUE
_
Availability\fBpackage/pkg\fR
_
Interface StabilityUncommitted
.TE

.SH SEE ALSO
.sp
.LP
\fBpkg\fR(5)
.sp
.LP
\fBhttps://java.net/projects/ips/pages/Home\fR<|MERGE_RESOLUTION|>--- conflicted
+++ resolved
@@ -1,24 +1,14 @@
 '\" te
-<<<<<<< HEAD
-.\" Copyright (c) 2007, 2013, Oracle and/or its
-.\" affiliates. All rights reserved.
+.\" Copyright (c) 2007, 2013, Oracle and/or its affiliates. All rights reserved.
 .TH pkgdiff 1 "26 Feb 2013" "SunOS 5.11" "User Commands"
-=======
-.\" Copyright (c) 2007, 2013, Oracle and/or its affiliates. All rights reserved.
-.TH pkgdiff 1 "26 Feb 2013" "SunOS 5.12" "User Commands"
->>>>>>> b056e2f1
 .SH NAME
 pkgdiff \- compare package manifests
 .SH SYNOPSIS
 .LP
 .nf
 /usr/bin/pkgdiff [-i \fIattribute\fR]... [-o \fIattribute\fR]
-<<<<<<< HEAD
-    [-v \fIname\fR=\fIvalue\fR]... \fIfile1\fR \fIfile2\fR
-=======
     [-t \fIaction_name\fR[,\fIaction_name\fR]...]...
     [-v \fIname\fR=\fIvalue\fR]...  (\fIfile1\fR | -) (\fIfile2\fR | -)
->>>>>>> b056e2f1
 .fi
 
 .SH DESCRIPTION
@@ -225,4 +215,4 @@
 \fBpkg\fR(5)
 .sp
 .LP
-\fBhttps://java.net/projects/ips/pages/Home\fR+\fBhttp://hub.opensolaris.org/bin/view/Project+pkg/\fR