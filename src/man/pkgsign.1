--- conflicted
+++ resolved
@@ -1,12 +1,6 @@
 '\" te
-<<<<<<< HEAD
-.\" Copyright (c) 2007, 2013, Oracle and/or its
-.\" affiliates. All rights reserved.
-.TH pkgsign 1 "21 May 2013" "SunOS 5.11" "User Commands"
-=======
 .\" Copyright (c) 2007, 2012, Oracle and/or its affiliates. All rights reserved.
-.TH pkgsign 1 "27 May 2012" "SunOS 5.12" "User Commands"
->>>>>>> b056e2f1
+.TH pkgsign 1 "27 May 2012" "SunOS 5.11" "User Commands"
 .SH NAME
 pkgsign \- Image Packaging System signing utility
 .SH SYNOPSIS
@@ -243,4 +237,4 @@
 \fBpkg\fR(1), \fBpkgrecv\fR(1), \fBpkgsend\fR(1), \fBpkgrepo\fR(1), \fBpkg\fR(5)
 .sp
 .LP
-\fBhttps://java.net/projects/ips/pages/Home\fR+\fBhttp://hub.opensolaris.org/bin/view/Project+pkg/\fR