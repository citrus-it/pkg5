'\" te
.\" Copyright (c) 2007, 2014, Oracle and/or its affiliates. All rights reserved.
.TH pkg 1 "28 May 2014" "SunOS 5.11" "User Commands"
.SH NAME
pkg \- Image Packaging System retrieval client
.SH SYNOPSIS
.LP
.nf
/usr/bin/pkg [\fIoptions\fR] command [\fIcmd_options\fR] [\fIoperands\fR]
.fi

.LP
.nf
/usr/bin/pkg refresh [-q] [--full] [\fIpublisher\fR ...]
.fi

.LP
.nf
/usr/bin/pkg install [-nvq] [-C \fIn\fR] [-g \fIpath_or_uri\fR]...
    [-r [[-z \fIzonename\fR]... | [-Z \fIzonename\fR]... ]]
    [--accept] [--licenses] [--no-index] [--no-refresh]
    [--no-be-activate]
    [--no-backup-be | --require-backup-be]
    [--backup-be-name \fIname\fR]
    [--deny-new-be | --require-new-be] [--be-name \fIname\fR]
    [--reject \fIpkg_fmri_pattern\fR]...
    [--sync-actuators | --sync-actuators-timeout \fItimeout\fR]
    \fIpkg_fmri_pattern\fR ...
.fi

.LP
.nf
/usr/bin/pkg exact-install [-nvq] [-C \fIn\fR] [-g \fIpath_or_uri\fR]...
    [--accept] [--licenses] [--no-index] [--no-refresh]
    [--no-be-activate]
    [--no-backup-be | --require-backup-be]
    [--backup-be-name \fIname\fR]
    [--deny-new-be | --require-new-be] [--be-name \fIname\fR]
    [--reject \fIpkg_fmri_pattern\fR]...  \fIpkg_fmri_pattern\fR ...
.fi

.LP
.nf
/usr/bin/pkg uninstall [-nvq] [-C \fIn\fR]
    [-r [[-z \fIzonename\fR]... | [-Z \fIzonename\fR]... ]]
    [--ignore-missing] [--no-index] [--no-be-activate]
    [--no-backup-be | --require-backup-be]
    [--backup-be-name \fIname\fR]
    [--deny-new-be | --require-new-be] [--be-name \fIname\fR]
    [--sync-actuators | --sync-actuators-timeout \fItimeout\fR]
    \fIpkg_fmri_pattern\fR ...
.fi

.LP
.nf
/usr/bin/pkg update [-fnvq] [-C \fIn\fR] [-g \fIpath_or_uri\fR]...
    [-r [[-z \fIzonename\fR]... | [-Z \fIzonename\fR]... ]]
    [--accept] [--ignore-missing] [--licenses]
    [--no-index] [--no-refresh] [--no-be-activate]
    [--no-backup-be | --require-backup-be]
    [--backup-be-name \fIname\fR]
    [--deny-new-be | --require-new-be] [--be-name \fIname\fR]
    [--reject \fIpkg_fmri_pattern\fR]...
    [--sync-actuators | --sync-actuators-timeout \fItimeout\fR]
    [\fIpkg_fmri_pattern\fR ...]
.fi

.LP
.nf
/usr/bin/pkg list [-Hafnqsuv] [-g \fIpath_or_uri\fR]...
    [--no-refresh] [\fIpkg_fmri_pattern\fR ...]
.fi

.LP
.nf
/usr/bin/pkg info [-lqr] [-g \fIpath_or_uri\fR]... [--license]
    [\fIpkg_fmri_pattern\fR ...]
.fi

.LP
.nf
/usr/bin/pkg contents [-Hmr] [-a \fIattribute\fR=\fIpattern\fR]...
    [-g \fIpath_or_uri\fR]... [-o \fIattribute\fR[,\fIattribute\fR]...]...
    [-s \fIsort_key\fR] [-t \fIaction_name\fR[,\fIaction_name\fR]...]...
    [\fIpkg_fmri_pattern\fR ...]
.fi

.LP
.nf
/usr/bin/pkg search [-HIaflpr]
    [-o \fIattribute\fR[,\fIattribute\fR]...]... [-s \fIrepo_uri\fR] \fIquery\fR
.fi

.LP
.nf
/usr/bin/pkg verify [-Hqv] [\fIpkg_fmri_pattern\fR ...]
.fi

.LP
.nf
/usr/bin/pkg fix [-nvq] [--no-be-activate]
    [--no-backup-be | --require-backup-be]
    [--backup-be-name \fIname\fR]
    [--deny-new-be | --require-new-be] [--be-name \fIname\fR]
    [--accept] [--licenses] [\fIpkg_fmri_pattern\fR ...]
.fi

.LP
.nf
/usr/bin/pkg revert [-nv] [--no-be-activate]
    [--no-backup-be | --require-backup-be]
    [--backup-be-name \fIname\fR]
    [--deny-new-be | --require-new-be] [--be-name \fIname\fR]
    (--tagged \fItag-name\fR ... | \fIpath-to-file\fR ...)
.fi

.LP
.nf
/usr/bin/pkg mediator [-aH] [-F \fIformat\fR] [\fImediator\fR ...]
.fi

.LP
.nf
/usr/bin/pkg set-mediator [-nv] [-I \fIimplementation\fR]
    [-V \fIversion\fR] [--no-be-activate]
    [--no-backup-be | --require-backup-be]
    [--backup-be-name \fIname\fR]
    [--deny-new-be | --require-new-be] [--be-name \fIname\fR]
    \fImediator\fR ...
.fi

.LP
.nf
/usr/bin/pkg unset-mediator [-nvIV] [--no-be-activate]
    [--no-backup-be | --require-backup-be]
    [--backup-be-name \fIname\fR]
    [--deny-new-be | --require-new-be] [--be-name \fIname\fR]
    \fImediator\fR ...
.fi

.LP
.nf
/usr/bin/pkg variant [-Haiv] [-F \fIformat\fR] [\fIvariant_pattern\fR ...]
.fi

.LP
.nf
/usr/bin/pkg change-variant [-nvq] [-C \fIn\fR] [-g \fIpath_or_uri\fR]...
    [-r [[-z \fIzonename\fR]... | [-Z \fIzonename\fR]... ]]
    [--accept] [--licenses] [--no-be-activate]
    [--no-backup-be | --require-backup-be]
    [--backup-be-name \fIname\fR]
    [--deny-new-be | --require-new-be] [--be-name \fIname\fR]
    [--sync-actuators | --sync-actuators-timeout \fItimeout\fR]
    \fIvariant_name\fR=\fIvalue\fR ...
.fi

.LP
.nf
/usr/bin/pkg facet [-Haim] [-F \fIformat\fR] [\fIfacet_pattern\fR ...]
.fi

.LP
.nf
/usr/bin/pkg change-facet [-nvq] [-C \fIn\fR] [-g \fIpath_or_uri\fR]...
    [-r [[-z \fIzonename\fR]... | [-Z \fIzonename\fR]... ]]
    [--accept] [--licenses] [--no-be-activate]
    [--no-backup-be | --require-backup-be]
    [--backup-be-name \fIname\fR]
    [--deny-new-be | --require-new-be] [--be-name \fIname\fR]
    [--sync-actuators | --sync-actuators-timeout \fItimeout\fR]
    \fIfacet_name\fR=(True|False|None) ...
.fi

.LP
.nf
/usr/bin/pkg avoid [\fIpkg_fmri_pattern\fR ...]
.fi

.LP
.nf
/usr/bin/pkg unavoid [\fIpkg_fmri_pattern\fR ...]
.fi

.LP
.nf
/usr/bin/pkg freeze [-n] [-c \fIreason\fR] [\fIpkg_fmri_pattern\fR ...]
.fi

.LP
.nf
/usr/bin/pkg unfreeze [-n] [\fIpkg_name_pattern\fR ...]
.fi

.LP
.nf
/usr/bin/pkg property [-H] [\fIpropname\fR ...]
.fi

.LP
.nf
/usr/bin/pkg set-property \fIpropname\fR \fIpropvalue\fR
.fi

.LP
.nf
/usr/bin/pkg add-property-value \fIpropname\fR \fIpropvalue\fR
.fi

.LP
.nf
/usr/bin/pkg remove-property-value \fIpropname\fR \fIpropvalue\fR
.fi

.LP
.nf
/usr/bin/pkg unset-property \fIpropname\fR ...
.fi

.LP
.nf
/usr/bin/pkg publisher [-HPn] [-F \fIformat\fR] [\fIpublisher\fR ...]
.fi

.LP
.nf
/usr/bin/pkg set-publisher [-Ped] [-c \fIssl_cert\fR] [-k \fIssl_key\fR]
    [-g \fIorigin_to_add\fR | --add-origin \fIorigin_to_add\fR]...
    [-G \fIorigin_to_remove\fR | --remove-origin \fIorigin_to_remove\fR]...
    [-m \fImirror_to_add\fR | --add-mirror \fImirror_to_add\fR]...
    [-M \fImirror_to_remove\fR | --remove-mirror \fImirror_to_remove\fR]...
    [--disable] [--enable] [--no-refresh] [--reset-uuid]
    [--non-sticky] [--sticky] [--search-after \fIpublisher\fR]
    [--search-before \fIpublisher\fR] [--search-first]
    [--approve-ca-cert \fIpath_to_CA\fR]
    [--revoke-ca-cert \fIhash_of_CA_to_remove\fR]
    [--unset-ca-cert \fIhash_of_CA_to_remove\fR]
    [--set-property \fIname_of_property\fR=\fIvalue\fR]
    [--add-property-value \fIname_of_property\fR=\fIvalue_to_add\fR]
    [--remove-property-value \fIname_of_property\fR=\fIvalue_to_remove\fR]
    [--unset-property \fIname_of_property_to_delete\fR]
    [--proxy \fIproxy_to_use\fR] \fIpublisher\fR
.fi

.LP
.nf
/usr/bin/pkg set-publisher -p \fIrepo_uri\fR [-Ped]
    [-c \fIssl_cert\fR] [-k \fIssl_key\fR] [--non-sticky] [--sticky]
    [--search-after \fIpublisher\fR] [--search-before \fIpublisher\fR]
    [--search-first] [--approve-ca-cert \fIpath_to_CA\fR]
    [--revoke-ca-cert \fIhash_of_CA_to_remove\fR]
    [--unset-ca-cert \fIhash_of_CA_to_remove\fR]
    [--set-property \fIname_of_property\fR=\fIvalue\fR]
    [--add-property-value \fIname_of_property\fR=\fIvalue_to_add\fR]
    [--remove-property-value \fIname_of_property\fR=\fIvalue_to_remove\fR]
    [--unset-property \fIname_of_property_to_delete\fR]
    [--proxy \fIproxy_to_use\fR] [\fIpublisher\fR]
.fi

.LP
.nf
/usr/bin/pkg unset-publisher \fIpublisher\fR ...
.fi

.LP
.nf
/usr/bin/pkg history [-HNl]
    [-n \fInumber\fR] [-o \fIcolumn\fR[,\fIcolumn\fR]...]...
    [-t \fItime\fR | \fItime\fR-\fItime\fR[,\fItime\fR | \fItime\fR-\fItime\fR]...]...
.fi

.LP
.nf
/usr/bin/pkg purge-history
.fi

.LP
.nf
/usr/bin/pkg rebuild-index
.fi

.LP
.nf
/usr/bin/pkg update-format
.fi

.LP
.nf
/usr/bin/pkg version
.fi

.LP
.nf
/usr/bin/pkg help
.fi

.LP
.nf
/usr/bin/pkg image-create [-FPUfz] [--force]
    [--full | --partial | --user] [--zone]
    [-c \fIssl_cert\fR] [-k \fIssl_key\fR]
    [-g \fIpath_or_uri\fR | --origin \fIpath_or_uri\fR]...
    [-m \fIuri\fR | --mirror \fIuri\fR]...
    [--facet \fIfacet_name\fR=(True|False)]... [--no-refresh]
    [--set-property \fIname_of_property\fR=\fIvalue\fR]
    [--variant \fIvariant_name\fR=\fIvalue\fR]...
    [(-p | --publisher) [\fIname\fR=]\fIrepo_uri\fR] \fIdir\fR
.fi

.LP
.nf
/usr/bin/pkg -R \fIdir\fR dehydrate [-nvq] [-p \fIpublisher\fR]...
.fi

.LP
.nf
/usr/bin/pkg -R \fIdir\fR rehydrate [-nvq] [-p \fIpublisher\fR]...
.fi

.SH DESCRIPTION
.sp
.LP
\fBpkg\fR is the retrieval client for the Image Packaging System. With a valid configuration, \fBpkg\fR can be invoked to create locations for packages to be installed, called images, and install packages into those images. Packages are published by publishers, who can make their packages available at one or more repositories, or in package archives. \fBpkg\fR retrieves packages from a publisher\&'s repository or package archives and installs the packages into an image.
.sp
.LP
Packages can only be installed into file systems that are part of a BE. For example, on a default Oracle Solaris 11 installation, only datasets under \fBrpool/ROOT/\fIBEname\fR/\fR are supported for package operations.
.sp
.LP
A publisher name identifies a person, group of persons, or an organization as the source of one or more packages. To avoid publisher name collisions and help identify the publisher, a best practice is to use a domain name that represents the entity publishing the packages as a publisher name.
.sp
.LP
A repository is a location where clients can publish and retrieve package content (files contained within the package such as programs and documents) and metadata (information about the package such as its name and description). As an example, a publisher named \fBexample.org\fR might have their repository located at the URI \fBhttp://example.org/repository\fR.
.sp
.LP
\fBpkg\fR can also uninstall packages, refresh publisher metadata (such as the list of available packages), validate package installation in an image, and query the image for various tokens. These queries can also be made of \fBpkg\fR(5) repositories.
.sp
.LP
Images can be of three types: full images, capable of providing a complete system; partial images, which are linked to a full image (parent image), but do not provide a complete system on their own; and user images.
.SH OPTIONS
.sp
.LP
The following options are supported:
.sp
.ne 2
.mk
.na
\fB\fB-?\fR\fR
.ad
.br
.na
\fB\fB--help\fR\fR
.ad
.sp .6
.RS 4n
Display a usage message.
.RE

.sp
.ne 2
.mk
.na
\fB\fB-R\fR \fIdir\fR\fR
.ad
.sp .6
.RS 4n
Operate on the image rooted at \fIdir\fR. If no directory was specified or determined based on environment, the default is /. See the "Environment Variables" section for more information.
.RE

.SH SUB-COMMANDS
.sp
.LP
The following subcommands are supported:
.sp
.ne 2
.mk
.na
\fB\fBpkg refresh\fR [\fB-q\fR] [\fB--full\fR] [\fIpublisher\fR ...]\fR
.ad
.sp .6
.RS 4n
Update the client\&'s list of available packages and publisher metadata for all publishers.
.sp
.ne 2
.mk
.na
\fB\fIpublisher\fR\fR
.ad
.sp .6
.RS 4n
Update the client\&'s list of available packages and publisher metadata only for the specified publishers.
.RE

.sp
.ne 2
.mk
.na
\fB\fB-q\fR\fR
.ad
.sp .6
.RS 4n
Hide progress messages during the requested operation.
.RE

.sp
.ne 2
.mk
.na
\fB\fB--full\fR\fR
.ad
.sp .6
.RS 4n
Force a full retrieval of all publisher metadata, instead of attempting an incremental update, and request that any proxies used during the operation ignore cached data. This option exists for troubleshooting purposes and should not be used on a regular basis.
.RE

.RE

.sp
.ne 2
.mk
.na
\fB\fBpkg install\fR [\fB-nvq\fR] [\fB-C\fR \fIn\fR] [\fB-g\fR \fIpath_or_uri\fR]... [\fB-r\fR [[\fB-z\fR \fIzonename\fR]... | [\fB-Z\fR \fIzonename\fR]... ]] [\fB--accept\fR] [\fB--licenses\fR] [\fB--no-index\fR] [\fB--no-refresh\fR] [\fB--no-be-activate\fR] [\fB--no-backup-be\fR | \fB--require-backup-be\fR] [\fB--backup-be-name\fR \fIname\fR] [\fB--deny-new-be\fR | \fB--require-new-be\fR] [\fB--be-name\fR \fIname\fR] [\fB--reject\fR \fIpkg_fmri_pattern\fR]... [\fB--sync-actuators\fR | \fB--sync-actuators-timeout\fR \fItimeout\fR] \fIpkg_fmri_pattern\fR ...\fR
.ad
.sp .6
.RS 4n
Install and update the specified packages to the newest version that match \fIpkg_fmri_pattern\fR allowed by the packages installed in the image. To explicitly request the latest version of a package, use \fBlatest\fR for the version portion of \fIpkg_fmri_pattern\fR. For example, specify \fBvim@latest\fR. The \fIpkg_fmri_pattern\fR pattern can include the \fB?\fR and \fB*\fR characters as \fBglob\fR(3C)-style wildcards to match one or more packages.
.sp
Packages are selected based on publisher search order and stickiness. See the \fBpkg publisher\fR and \fBpkg set-publisher\fR commands for information about search order and stickiness. If the \fIpkg_fmri_pattern\fR does not specify the publisher, the first publisher that provides a matching package is used as the installation source. If that publisher does not provide a version of the package that can be installed in this image, then the installation operation fails. Use the \fBpkg list -a\fR command to see which publishers provide a version of the package that can be installed in this image.
.sp
If more than one \fIpkg_fmri_pattern\fR is specified, and if any of the specified packages cannot be installed in this image, then none of the specified packages will be installed.
.sp
Some configuration files might be renamed or replaced during the installation process. For more information about how the package system determines which files to preserve, and how they are preserved during package operations, see "File Actions" in the \fBpkg\fR(5) man page.
.sp
If a package is on the avoid list, installing it removes it from that list.
.sp
.ne 2
.mk
.na
\fB\fB-C\fR \fIn\fR\fR
.ad
.sp .6
.RS 4n
Specify the number of child images to update in parallel. When recursing into child images (usually installed \fBsolaris\fR branded non-global zones), update at most \fIn\fR child images in parallel. The default number of child images to update in parallel is 1. If \fIn\fR is 0 or a negative number, all child images are updated in parallel. See also \fBPKG_CONCURRENCY\fR in the "Environment Variables" section.
.RE

.sp
.ne 2
.mk
.na
\fB\fB-g\fR \fIpath_or_uri\fR\fR
.ad
.sp .6
.RS 4n
Temporarily add the specified package repository or archive to the list of sources in the image from which to retrieve package data. Repositories that require a client SSL certificate cannot be used with this option. This option can be specified multiple times.
.sp
When deciding which version of a package to use, publishers configured in the image, but not found in the specified \fIpath_or_uri\fR sources, take precedence. If the version of the package to be installed is provided by a publisher configured in the image and by a \fIpath_or_uri\fR source, the client retrieves the content for that package from the \fIpath_or_uri\fR sources. After installation or update, any packages provided by publishers not configured in the image are added to the image configuration without an origin. Use the \fBpkg publisher\fR command to see which publishers are configured in the image.
.RE

.sp
.ne 2
.mk
.na
\fB\fB-n\fR\fR
.ad
.sp .6
.RS 4n
Perform a trial run of the operation with no package changes made.
.RE

.sp
.ne 2
.mk
.na
\fB\fB-q\fR\fR
.ad
.sp .6
.RS 4n
Hide progress messages during the requested operation.
.RE

.sp
.ne 2
.mk
.na
\fB\fB-r\fR\fR
.ad
.sp .6
.RS 4n
Run this operation in the global zone and also in all installed \fBsolaris\fR branded non-global zones. The effect on the non-global zone is similar to logging into each non-global zone and running the command directly. Without this option, when you run \fBpkg\fR commands in the global zone, non-global zones are modified only to the extent required to keep them compatible with the global zone. With this option, the \fBpkg\fR operation is applied to all installed non-global zones except as limited by the \fB-z\fR and \fB-Z\fR options. Zones that are excluded by the \fB-z\fR and \fB-Z\fR options might still be modified if updates are required to keep them in sync with the global zone.
.RE

.sp
.ne 2
.mk
.na
\fB\fB-z\fR \fIzonename\fR\fR
.ad
.sp .6
.RS 4n
Run this operation only in the specified non-global zone. The \fB-z\fR option can be specified multiple times. The \fB-z\fR option can only be used with the \fB-r\fR option. The \fB-z\fR option cannot be used with the \fB-Z\fR option.
.RE

.sp
.ne 2
.mk
.na
\fB\fB-Z\fR \fIzonename\fR\fR
.ad
.sp .6
.RS 4n
Run this operation in all non-global zones except for the specified zone. The \fB-Z\fR option can be specified multiple times. The \fB-Z\fR option can only be used with the \fB-r\fR option. The \fB-Z\fR option cannot be used with the \fB-z\fR option.
.RE

.sp
.ne 2
.mk
.na
\fB\fB-v\fR\fR
.ad
.sp .6
.RS 4n
Issue verbose progress messages during the requested operation, and display detailed planning information (such as changing facets, mediators, and variants). This option can be specified multiple times to increase the amount of planning information displayed.
.RE

.sp
.ne 2
.mk
.na
\fB\fB--accept\fR\fR
.ad
.sp .6
.RS 4n
Indicate that you agree to and accept the terms of the licenses of the packages that are updated or installed. If you do not provide this option, and any package licenses require acceptance, the installation operation fails.
.RE

.sp
.ne 2
.mk
.na
\fB\fB--licenses\fR\fR
.ad
.sp .6
.RS 4n
Display all of the licenses for the packages that are installed or updated as part of this operation. For updated packages, display the license only if the license has changed.
.RE

.sp
.ne 2
.mk
.na
\fB\fB--no-index\fR\fR
.ad
.sp .6
.RS 4n
Do not update the search indexes after the operation has completed successfully.
.RE

.sp
.ne 2
.mk
.na
\fB\fB--no-refresh\fR\fR
.ad
.sp .6
.RS 4n
Do not attempt to contact the repositories for the image\&'s publishers to retrieve the newest list of available packages and other metadata.
.RE

.sp
.ne 2
.mk
.na
\fB\fB--no-be-activate\fR\fR
.ad
.sp .6
.RS 4n
If a boot environment is created, do not set it as the active boot environment on the next boot. See the \fBbeadm\fR(1M) man page for more information.
.RE

.sp
.ne 2
.mk
.na
\fB\fB--no-backup-be\fR\fR
.ad
.sp .6
.RS 4n
Do not create a backup boot environment.
.RE

.sp
.ne 2
.mk
.na
\fB\fB--require-backup-be\fR\fR
.ad
.sp .6
.RS 4n
Always create a backup boot environment if a new boot environment will not be created. Without this option, a backup boot environment is created based on image policy. See \fBbe-policy\fR in "Image Properties" below for an explanation of when backup boot environments are created automatically.
.RE

.sp
.ne 2
.mk
.na
\fB\fB--backup-be-name\fR \fIname\fR\fR
.ad
.sp .6
.RS 4n
Name the created backup boot environment using the given argument. Use of \fB--backup-be-name\fR implies \fB--require-backup-be\fR. See also the \fBbeadm\fR(1M) man page.
.RE

.sp
.ne 2
.mk
.na
\fB\fB--deny-new-be\fR\fR
.ad
.sp .6
.RS 4n
Do not create a new boot environment. This operation is not performed if a new boot environment is required.
.RE

.sp
.ne 2
.mk
.na
\fB\fB--require-new-be\fR\fR
.ad
.sp .6
.RS 4n
Always create a new boot environment. Without this option, a boot environment is created based on image policy. See \fBbe-policy\fR in "Image Properties" below for an explanation of when boot environments are created automatically. This option cannot be combined with \fB--require-backup-be\fR.
.RE

.sp
.ne 2
.mk
.na
\fB\fB--be-name\fR \fIname\fR\fR
.ad
.sp .6
.RS 4n
Rename the newly created boot environment to be the argument given. Use of \fB--be-name\fR implies \fB--require-new-be\fR. See also the \fBbeadm\fR(1M) man page.
.RE

.sp
.ne 2
.mk
.na
\fB\fB--reject\fR \fIpkg_fmri_pattern\fR\fR
.ad
.sp .6
.RS 4n
Prevent packages with names matching the given pattern from being installed. If matching packages are already installed, they are removed as part of this operation. Rejected packages that are the target of group dependencies are placed on the avoid list. This option can be specified multiple times.
.RE

.sp
.ne 2
.mk
.na
\fB\fB--sync-actuators\fR\fR
.ad
.sp .6
.RS 4n
Run SMF actuators synchronously. The \fBpkg\fR(1) command will not return until all SMF actuators have finished in the zone in which \fBpkg\fR was invoked (the global zone or a non-global zone).
.RE

.sp
.ne 2
.mk
.na
\fB\fB--sync-actuators-timeout\fR \fItimeout\fR\fR
.ad
.sp .6
.RS 4n
Run SMF actuators synchronously. If the actuators do not finish within the given \fItimeout\fR in seconds, \fBpkg\fR(1) will continue operation and exit with return code 8. In OpenIndiana timeout is ignored and this option is equivalent to \fB--sync-actuators\fR.
.RE

.RE

.sp
.ne 2
.mk
.na
\fB\fBpkg exact-install\fR [\fB-nvq\fR] [\fB-C\fR \fIn\fR] [\fB-g\fR \fIpath_or_uri\fR]... [\fB--accept\fR] [\fB--licenses\fR] [\fB--no-index\fR] [\fB--no-refresh\fR] [\fB--no-be-activate\fR] [\fB--no-backup-be\fR | \fB--require-backup-be\fR] [\fB--backup-be-name\fR \fIname\fR] [\fB--deny-new-be\fR | \fB--require-new-be\fR] [\fB--be-name\fR \fIname\fR] [\fB--reject\fR \fIpkg_fmri_pattern\fR]... \fIpkg_fmri_pattern\fR ...\fR
.ad
.sp .6
.RS 4n
Install or update the specified packages as if installing onto a bare system. Any previously installed packages that are not specified on the command line and are not a dependency of the specified packages will be removed. This command ignores restrictions to not install packages that are on the avoid list and not update packages that are on the frozen list. Otherwise, this \fBexact-install\fR subcommand behaves the same way that the \fBinstall\fR subcommand behaves. To explicitly request the latest version of a package, use \fBlatest\fR for the version portion of \fIpkg_fmri_pattern\fR. For example, specify \fBvim@latest\fR.
.sp
Packages are selected based on publisher search order and stickiness. See the \fBpkg publisher\fR and \fBpkg set-publisher\fR commands for information about search order and stickiness. If the \fIpkg_fmri_pattern\fR does not specify the publisher, the first publisher that provides a matching package is used as the installation source. If that publisher does not provide a version of the package that can be installed in this image, then the installation operation fails. Use the \fBpkg list -a\fR command to see which publishers provide a version of the package that can be installed in this image.
.sp
If more than one \fIpkg_fmri_pattern\fR is specified, and if any of the specified packages cannot be installed in this image, then none of the specified packages will be installed.
.sp
Some configuration files might be renamed or replaced during the installation process. For more information about how the package system determines which files to preserve, and how they are preserved during package operations, see "File Actions" in the \fBpkg\fR(5) man page.
.sp
If a package is on the avoid list, installing it removes it from that list.
.sp
For descriptions of options, see the \fBinstall\fR command above.
.RE

.sp
.ne 2
.mk
.na
\fB\fBpkg uninstall\fR [\fB-nvq\fR] [\fB-C\fR \fIn\fR] [\fB-r\fR [[\fB-z\fR \fIzonename\fR]... | [\fB-Z\fR \fIzonename\fR]... ]] [\fB--ignore-missing\fR] [\fB--no-index\fR] [\fB--no-be-activate\fR] [\fB--no-backup-be\fR | \fB--require-backup-be\fR] [\fB--backup-be-name\fR \fIname\fR] [\fB--deny-new-be\fR | \fB--require-new-be\fR] [\fB--be-name\fR \fIname\fR] [\fB--sync-actuators\fR | \fB--sync-actuators-timeout\fR \fItimeout\fR] \fIpkg_fmri_pattern\fR ...\fR
.ad
.sp .6
.RS 4n
Remove installed packages that match \fIpkg_fmri_pattern\fR.
.sp
If a package is the subject of a group dependency, uninstalling it places it on the avoid list. See the \fBavoid\fR subcommand below.
.sp
In the command output, note any messages that say a new boot environment has been created. If a new boot environment has been created and activated, that is the environment that is booted by default on next reboot. See the \fBbeadm\fR(1M) man page for information about managing boot environments.
.sp
.ne 2
.mk
.na
\fB\fB--ignore-missing\fR\fR
.ad
.sp .6
.RS 4n
Ignore packages that are not installed. Using this option prevents \fBpkg uninstall\fR from failing when attempting to uninstall a package that is not currently installed.
.RE

For all other options, see the \fBinstall\fR command above.
.RE

.sp
.ne 2
.mk
.na
\fB\fBpkg update\fR [\fB-fnvq\fR] [\fB-C\fR \fIn\fR] [\fB-g\fR \fIpath_or_uri\fR]... [\fB-r\fR [[\fB-z\fR \fIzonename\fR]... | [\fB-Z\fR \fIzonename\fR]... ]] [\fB--accept\fR] [\fB--ignore-missing\fR] [\fB--licenses\fR] [\fB--no-index\fR] [\fB--no-refresh\fR] [\fB--no-be-activate\fR] [\fB--no-backup-be\fR | \fB--require-backup-be\fR] [\fB--backup-be-name\fR \fIname\fR] [\fB--deny-new-be\fR | \fB--require-new-be\fR] [\fB--be-name\fR \fIname\fR] [\fB--reject\fR \fIpkg_fmri_pattern\fR]... [\fB--sync-actuators\fR | \fB--sync-actuators-timeout\fR \fItimeout\fR] [\fIpkg_fmri_pattern\fR ...]\fR
.ad
.sp .6
.RS 4n
Update all packages installed in the current image to the newest version allowed by the constraints imposed on the system by installed packages and publisher configuration.
.sp
In the command output, note any messages that say a new boot environment has been created. If a new boot environment has been created and activated, that is the environment that is booted by default on next reboot if you do not specify the \fB--no-be-activate\fR option. See the \fBbeadm\fR(1M) man page for information about managing boot environments.
.sp
.ne 2
.mk
.na
\fB\fIpkg_fmri_pattern\fR\fR
.ad
.sp .6
.RS 4n
Update only the specified packages installed in the current image. If asterisk (*) is one of the \fIpkg_fmri_pattern\fR patterns provided, update all packages installed in the current image in the same way as when no \fIpkg_fmri_pattern\fR is provided.
.sp
To explicitly request the latest version of a package, use \fBlatest\fR for the version portion of \fIpkg_fmri_pattern\fR. For example, specify \fBvim@latest\fR.
.sp
Versions older or newer than what is already installed can be specified to perform in-place downgrades or upgrades of specific packages. Updating specific packages across package rename or obsolete boundaries is not supported.
.sp
Any preserved configuration files that are part of packages to be downgraded and that have been changed since the original version was installed are renamed using the extension \fB\&.update\fR. For more information about how the package system determines which files to preserve, and how these files are preserved during package upgrades, see "File Actions" in the \fBpkg\fR(5) man page.
.sp
If more than one \fIpkg_fmri_pattern\fR is specified, and if any of the specified packages cannot be updated in this image, then none of the specified packages will be updated.
.RE

.sp
.ne 2
.mk
.na
\fB\fB-f\fR\fR
.ad
.sp .6
.RS 4n
Do not execute the client up-to-date check when updating all installed packages.
.RE

.sp
.ne 2
.mk
.na
\fB\fB--ignore-missing\fR\fR
.ad
.sp .6
.RS 4n
Ignore packages that are not installed. Using this option prevents \fBpkg update\fR from failing when attempting to update a package that is not currently installed.
.RE

For all other options, see the \fBinstall\fR command above.
.RE

.sp
.ne 2
.mk
.na
\fB\fBpkg list\fR [\fB-Hafnqsuv\fR] [\fB-g\fR \fIpath_or_uri\fR]... [\fB--no-refresh\fR] [\fIpkg_fmri_pattern\fR ...]\fR
.ad
.sp .6
.RS 4n
Display a list of all packages installed in the current image, including information such as version and installed state. By default, package variants for a different architecture or zone type are excluded. The usual output is in three columns:
.sp
.in +2
.nf
NAME (PUBLISHER)       VERSION                IFO
system/core-os         0.5.11-0.175.0.0.0.2.1 i--
x11/wm/fvwm (fvwm.org) 2.6.5                  i--
.fi
.in -2

The first column contains the name of the package. If the publisher from which the package is installed (or available, if not installed) is not the first in the publisher search order, then the publisher name is listed in parentheses after the package name. The second column contains the release and branch versions of the package. See the \fBpkg\fR(5) man page for information about release and branch versions and about variants.
.sp
.LP
The last column contains a set of flags that show the status of the package:
.RS +4
.TP
.ie t \(bu
.el o
An \fBi\fR in the \fBI\fR column shows that the package is installed.
.RE
.RS +4
.TP
.ie t \(bu
.el o
An \fBf\fR in the \fBF\fR column shows that the package is frozen.
.RE
.RS +4
.TP
.ie t \(bu
.el o
An \fBo\fR in the \fBO\fR column shows that the package is obsolete. An \fBr\fR in the \fBO\fR column shows that the package has been renamed (a form of obsoletion).
.RE
.sp
.ne 2
.mk
.na
\fB\fIpkg_fmri_pattern\fR\fR
.ad
.sp .6
.RS 4n
List only the specified packages.
.RE

.sp
.ne 2
.mk
.na
\fB\fB-H\fR\fR
.ad
.sp .6
.RS 4n
Omit the headers from the listing.
.RE

.sp
.ne 2
.mk
.na
\fB\fB-a\fR\fR
.ad
.sp .6
.RS 4n
List installed packages and list the newest version of packages that are not installed but could be installed in this image. Packages can be installed if they are allowed by the installed incorporations and by the image\&'s variants. If one or more patterns are specified, then the newest version matching the specified pattern and allowed by any installed incorporations and the image\&'s variants is listed. Without \fB-a\fR, list only installed packages.
.RE

.sp
.ne 2
.mk
.na
\fB\fB-af\fR\fR
.ad
.sp .6
.RS 4n
List all versions of all packages for all variants regardless of incorporation constraints or installed state. To explicitly list the latest version of a package when using these options, use \fBlatest\fR for the version portion of \fIpkg_fmri_pattern\fR. For example, specify \fBvim@latest\fR.
.RE

.sp
.ne 2
.mk
.na
\fB\fB-g\fR \fIpath_or_uri\fR\fR
.ad
.sp .6
.RS 4n
Use the specified package repository or archive as the source of package data for the operation. Repositories that require a client SSL certificate cannot be used with this option. This option can be specified multiple times. Use of \fB-g\fR implies \fB-a\fR if \fB-n\fR is not specified.
.RE

.sp
.ne 2
.mk
.na
\fB\fB-n\fR\fR
.ad
.sp .6
.RS 4n
Display the newest versions of all known packages, regardless of installed state.
.RE

.sp
.ne 2
.mk
.na
\fB\fB-q\fR\fR
.ad
.sp .6
.RS 4n
Do not list any packages, but return failure if a fatal error occurs.
.RE

.sp
.ne 2
.mk
.na
\fB\fB-s\fR\fR
.ad
.sp .6
.RS 4n
Display a one-line short-form giving the package name and summary. This option can be used with \fB-a\fR, \fB-n\fR, or \fB-u\fR.
.RE

.sp
.ne 2
.mk
.na
\fB\fB-u\fR\fR
.ad
.sp .6
.RS 4n
List installed packages that have newer versions available. This option cannot be used with \fB-g\fR.
.RE

.sp
.ne 2
.mk
.na
\fB\fB-v\fR\fR
.ad
.sp .6
.RS 4n
Show full package FMRIs, including publisher and complete version, all in the first column (the VERSION column disappears). This option can be used with \fB-a\fR, \fB-n\fR, or \fB-u\fR.
.RE

.sp
.ne 2
.mk
.na
\fB\fB--no-refresh\fR\fR
.ad
.sp .6
.RS 4n
Do not attempt to contact the repositories for the image\&'s publishers to retrieve the newest list of available packages.
.RE

.RE

.sp
.ne 2
.mk
.na
\fB\fBpkg info\fR [\fB-lqr\fR] [\fB-g\fR \fIpath_or_uri\fR]... [\fB--license\fR] [\fIpkg_fmri_pattern\fR ...]\fR
.ad
.sp .6
.RS 4n
Display information about all packages installed in the current image in a human-readable form.
.sp
.ne 2
.mk
.na
\fB\fIpkg_fmri_pattern\fR\fR
.ad
.sp .6
.RS 4n
Display information for only the specified packages.
.RE

.sp
.ne 2
.mk
.na
\fB\fB-g\fR \fIpath_or_uri\fR\fR
.ad
.sp .6
.RS 4n
Use the specified package repository or archive as the source of package data for the operation. Repositories that require a client SSL certificate cannot be used with this option. This option can be specified multiple times. Use of \fB-g\fR implies \fB-r\fR.
.RE

.sp
.ne 2
.mk
.na
\fB\fB-l\fR\fR
.ad
.sp .6
.RS 4n
Only display information for installed packages. This is the default.
.RE

.sp
.ne 2
.mk
.na
\fB\fB-q\fR\fR
.ad
.sp .6
.RS 4n
Do not display any package information, but return failure if a fatal error occurs.
.RE

.sp
.ne 2
.mk
.na
\fB\fB-r\fR\fR
.ad
.sp .6
.RS 4n
Match packages based on the newest available versions, retrieving information for packages not currently installed (if necessary) from the repositories of the image\&'s configured publishers. At least one package must be specified when using this option. Without \fB-r\fR, only installed packages are displayed by default.
.RE

.sp
.ne 2
.mk
.na
\fB\fB--license\fR\fR
.ad
.sp .6
.RS 4n
Display the license texts for the packages. This option can be combined with \fB-l\fR, \fB-q\fR, or \fB-r\fR. Return success if all \fIpkg_fmri_pattern\fR patterns match known packages and have licenses. Return failure if one or more patterns are unmatched or match packages that do not have licenses.
.RE

.RE

.sp
.ne 2
.mk
.na
\fB\fBpkg contents\fR [\fB-Hmr\fR] [\fB-a\fR \fIattribute\fR=\fIpattern\fR]... [\fB-g\fR \fIpath_or_uri\fR]... [\fB-o\fR \fIattribute\fR[,\fIattribute\fR]...]... [\fB-s\fR \fIsort_key\fR] [\fB-t\fR \fIaction_name\fR[,\fIaction_name\fR]...]... [\fIpkg_fmri_pattern\fR ...]\fR
.ad
.sp .6
.RS 4n
Display the contents (action attributes) of all packages installed in the image. With no options, display the value of the \fBpath\fR attribute for actions installed in the current image, sorted alphabetically by attribute value. For information about actions and their attributes, see "Actions" in the \fBpkg\fR(5) man page. See also the list of pseudo attribute names below.
.sp
.ne 2
.mk
.na
\fB\fIpkg_fmri_pattern\fR\fR
.ad
.sp .6
.RS 4n
Display contents of only the specified packages.
.RE

.sp
.ne 2
.mk
.na
\fB\fB-H\fR\fR
.ad
.sp .6
.RS 4n
Omit the headers from the output.
.RE

.sp
.ne 2
.mk
.na
\fB\fB-a\fR \fIattribute\fR=\fIpattern\fR\fR
.ad
.sp .6
.RS 4n
Limit the output to those actions that have an \fIattribute\fR named in the option argument with a value that matches the (glob) \fIpattern\fR in the option argument. This option can be specified multiple times. If multiple \fB-a\fR options are given, then actions that match any of them are displayed.
.RE

.sp
.ne 2
.mk
.na
\fB\fB-g\fR \fIpath_or_uri\fR\fR
.ad
.sp .6
.RS 4n
Display information for packages that could be installed in this image from the specified package repository or archive. Repositories that require a client SSL certificate cannot be used with this option. Packages that could be installed include packages that are currently installed and other packages that satisfy criteria for installation in this image, such as variant and facet restrictions. This option can be specified multiple times. Use of \fB-g\fR implies \fB-r\fR.
.RE

.sp
.ne 2
.mk
.na
\fB\fB-m\fR\fR
.ad
.sp .6
.RS 4n
Display all attributes of all actions in the specified packages, including actions that could not be installed in this image.
.RE

.sp
.ne 2
.mk
.na
\fB\fB-o\fR \fIattribute\fR\fR
.ad
.sp .6
.RS 4n
Display the specified attributes, sorted according to the values of the first attribute listed. The \fB-o\fR option can be specified multiple times, or multiple attributes can be specified as the argument to one \fB-o\fR option by separating the attribute names with commas. Only actions that have the requested attributes are displayed.
.RE

.sp
.ne 2
.mk
.na
\fB\fB-r\fR\fR
.ad
.sp .6
.RS 4n
Display information for the newest available versions of packages that could be installed in this image from the repositories of the publishers configured in this image. Packages that could be installed include packages that are currently installed and other packages that satisfy criteria for installation in this image, such as variant and facet restrictions. At least one package must be specified when using this option.
.RE

.sp
.ne 2
.mk
.na
\fB\fB-s\fR \fIsort_key\fR\fR
.ad
.sp .6
.RS 4n
Sort actions by the specified action attribute. If not provided, the default is to sort by path or by the first attribute specified by the \fB-o\fR option. The \fB-s\fR option can be specified multiple times.
.RE

.sp
.ne 2
.mk
.na
\fB\fB-t\fR \fIaction_name\fR\fR
.ad
.sp .6
.RS 4n
Only list the specified actions. The \fB-t\fR option can be specified multiple times, or multiple actions can be specified as the argument to one \fB-t\fR option by separating the action names with commas. The value of \fIaction_name\fR is one of the actions listed in "Actions" in the \fBpkg\fR(5) man page, such as \fBfile\fR, \fBdirectory\fR, \fBdriver\fR, \fBdepend\fR, \fBset\fR.
.RE

Several special pseudo attribute names are available for convenience:
.sp
.ne 2
.mk
.na
\fB\fBaction.hash\fR\fR
.ad
.sp .6
.RS 4n
The value of the action\&'s hash, if the action carries a payload.
.RE

.sp
.ne 2
.mk
.na
\fB\fBaction.key\fR\fR
.ad
.sp .6
.RS 4n
The value of the action\&'s key attribute. For example, for a \fBfile\fR action, the key attribute is the path to the file. Some actions do not have a key attribute.
.RE

.sp
.ne 2
.mk
.na
\fB\fBaction.name\fR\fR
.ad
.sp .6
.RS 4n
The name of the action. For example, for a file action, this is \fBfile\fR.
.RE

.sp
.ne 2
.mk
.na
\fB\fBaction.raw\fR\fR
.ad
.sp .6
.RS 4n
All attributes of matching actions.
.RE

.sp
.ne 2
.mk
.na
\fB\fBpkg.fmri\fR\fR
.ad
.sp .6
.RS 4n
The full FMRI of the package containing the action, such as \fBpkg://solaris/group/feature/amp@0.5.11,5.11-0.175.0.0.0.2.1:20120705T153434Z\fR.
.RE

.sp
.ne 2
.mk
.na
\fB\fBpkg.name\fR\fR
.ad
.sp .6
.RS 4n
The name of the package containing the action, such as \fBweb/amp\fR.
.RE

.sp
.ne 2
.mk
.na
\fB\fBpkg.publisher\fR\fR
.ad
.sp .6
.RS 4n
The publisher of the package containing the action, such as \fBsolaris\fR.
.RE

.sp
.ne 2
.mk
.na
\fB\fBpkg.shortfmri\fR\fR
.ad
.sp .6
.RS 4n
The short form FMRI of the package containing the action, such as \fBpkg://solaris/group/feature/amp@0.5.11,5.11-0.175\fR
.RE

The \fBcontents\fR and \fBsearch\fR subcommands are related: Both query the system for the contents of packages. The \fBcontents\fR subcommand displays actions in one or more installed or installable packages, filtering the output based on the specified options. The \fBsearch\fR subcommand approaches the query from the other direction, displaying the names of all packages that contain a user-supplied token.
.sp
Each subcommand is capable of formulating some queries of which the other is capable. Care should be taken in choosing the subcommand, as a given query can be more naturally formulated in one than in the other.
.RE

.sp
.ne 2
.mk
.na
\fB\fBpkg search\fR [\fB-HIaflpr\fR] [\fB-o\fR \fIattribute\fR[,\fIattribute\fR]...]... [\fB-s\fR \fIrepo_uri\fR] \fIquery\fR\fR
.ad
.sp .6
.RS 4n
Search for actions that match \fIquery\fR, and display the matching search index, action name, action value, and package name. See the description of \fIquery\fR below. Some searches might yield duplicate results.
.sp
.ne 2
.mk
.na
\fB\fB-H\fR\fR
.ad
.sp .6
.RS 4n
Omit the headers from the output.
.RE

.sp
.ne 2
.mk
.na
\fB\fB-I\fR\fR
.ad
.sp .6
.RS 4n
Use a case-sensitive search.
.RE

.sp
.ne 2
.mk
.na
\fB\fB-a\fR\fR
.ad
.sp .6
.RS 4n
Perform the search and display information about the matching actions. This is the default.
.RE

.sp
.ne 2
.mk
.na
\fB\fB-f\fR\fR
.ad
.sp .6
.RS 4n
Show all results, regardless of package version. By default, \fBsearch\fR prunes results from packages older than the currently installed version and from package versions excluded by current incorporations.
.RE

.sp
.ne 2
.mk
.na
\fB\fB-l\fR\fR
.ad
.sp .6
.RS 4n
Search the image\&'s installed packages.
.sp
Both \fB-l\fR and \fB-r\fR (or \fB-s\fR) can be specified together, in which case both local and remote searches are performed.
.RE

.sp
.ne 2
.mk
.na
\fB\fB-o\fR \fIattribute\fR\fR
.ad
.sp .6
.RS 4n
Specify the columns to include in the output. The \fB-o\fR option can be specified multiple times, or multiple attributes can be specified as the argument to one \fB-o\fR option by separating the attribute names with commas. In addition to the pseudo attributes outlined above, the following attributes are defined for search results. These attributes help show why a particular result was a match:
.sp
.ne 2
.mk
.na
\fB\fBsearch.match\fR\fR
.ad
.sp .6
.RS 4n
The string that matched the search query.
.RE

.sp
.ne 2
.mk
.na
\fB\fBsearch.match_type\fR\fR
.ad
.sp .6
.RS 4n
The attribute that contained the string that matched the search query.
.RE

.RE

.sp
.ne 2
.mk
.na
\fB\fB-p\fR\fR
.ad
.sp .6
.RS 4n
Display packages that have some actions that match each query term. Using this option is equivalent to putting angle brackets (\fB<>\fR) around each term in the query. See \fIquery\fR below for more description of the \fB<>\fR operator.
.RE

.sp
.ne 2
.mk
.na
\fB\fB-r\fR\fR
.ad
.sp .6
.RS 4n
Search the repositories corresponding to the image\&'s publishers. This is the default.
.sp
Both \fB-l\fR and \fB-r\fR (or \fB-s\fR) can be specified together, in which case both local and remote searches are performed.
.RE

.sp
.ne 2
.mk
.na
\fB\fB-s\fR \fIrepo_uri\fR\fR
.ad
.sp .6
.RS 4n
Search the \fBpkg\fR(5) repository located at the given URI. This can be specified multiple times. Package archives are not supported.
.RE

.sp
.ne 2
.mk
.na
\fB\fIquery\fR\fR
.ad
.sp .6
.RS 4n
By default, \fIquery\fR is interpreted as a series of terms to be matched exactly and multiple terms are ANDed.
.sp
AND and OR are supported.
.sp
The \fB?\fR and \fB*\fR characters can be used as \fBglob\fR(3C)\(hystyle wildcards, allowing more flexible query matches.
.sp
In addition to simple token matching and wildcard search, a more complicated query language is supported. Phrases can be searched for by using single or double quotation marks (\fB\&'\fR or \fB"\fR). Be sure to take your shell into account so that \fBpkg\fR actually sees the \fB\&'\fR or \fB"\fR.
.sp
Which tokens are indexed is action-dependent, but can include content hashes and path names. For information about actions and their attributes, see "Actions" in the \fBpkg\fR(5) man page. See also the list of pseudo attribute names in \fBpkg contents\fR and \fB-o\fR above.
.sp
Structured queries are supported with the following syntax:
.sp
.in +2
.nf
\fIpkg_name\fR:\fIaction_name\fR:\fIindex\fR:\fItoken\fR
.fi
.in -2

The value of \fIaction_name\fR is one of the actions listed in "Actions" in the \fBpkg\fR(5) man page. The \fIindex\fR is an attribute of the action. The value of \fIindex\fR must match \fItoken\fR.
.sp
Not all action attributes are searchable. For example, \fBmode\fR is an attribute of the \fBfile\fR action, but \fBmode\fR is not a valid value for \fIindex\fR.
.sp
Some values for \fIindex\fR are not action attributes but are values derived from other attributes. For example, \fIindex\fR can be \fBbasename\fR, which is not an attribute of any action but is derived from the \fBpath\fR attribute of the \fBfile\fR or \fBdir\fR action by taking the last component of the path.
.sp
Different action types have different valid values for \fIindex\fR. This documentation does not list all possible values. Some of the more useful \fIindex\fR values are \fBbasename\fR and \fBpath\fR for file system actions, the dependency type (for example, \fBrequire\fR, \fBoptional\fR, \fBgroup\fR) for \fBdepend\fR actions, and \fBdriver_name\fR and \fBalias\fR for \fBdriver\fR actions.
.sp
One special value for \fIindex\fR is the value of a \fBname\fR attribute for a \fBset\fR action. In this case, \fItoken\fR is matched against the value of the \fBvalue\fR attribute that corresponds to the specified \fBname\fR attribute. For example, the following search finds packages that are classified as either Development/Databases or System/Databases. In the "Examples" section, see the example of finding SMF services.
.sp
.in +2
.nf
$ \fBpkg search info.classification:databases\fR
.fi
.in -2
.sp

Missing fields in a structured query are implicitly wildcarded. A search for \fBbasename:pkg\fR matches all actions in all packages that have an \fIindex\fR of \fBbasename\fR and that match the \fItoken\fR \fBpkg\fR, as shown in the following partial output:
.sp
.in +2
.nf
$ \fBpkg search basename:pkg\fR
INDEX    ACTION VALUE         PACKAGE
basename dir    usr/share/pkg pkg:/package/pkg@0.5.11-0.175.0.0.0.2.1
basename dir    var/sadm/pkg  pkg:/package/svr4@0.5.11-0.175.0.0.0.2.1
basename dir    var/spool/pkg pkg:/package/svr4@0.5.11-0.175.0.0.0.2.1
basename file   usr/bin/pkg   pkg:/package/pkg@0.5.11-0.175.0.0.0.2.1
.fi
.in -2
.sp

Adding another field narrows the search, as shown in the following complete output:
.sp
.in +2
.nf
$ \fBpkg search file:basename:pkg\fR
INDEX    ACTION VALUE       PACKAGE
basename file   usr/bin/pkg pkg:/package/pkg@0.5.11-0.175.0.0.0.2.1
.fi
.in -2
.sp

Explicit wildcards are supported in the \fIpkg_name\fR and \fItoken\fR fields. The \fIaction_name\fR and \fIindex\fR must match exactly.
.sp
See the "Examples" section for examples of searching for files and dependencies.
.sp
To convert actions to the packages that contain those actions, use \fB<>\fR, as shown in the following partial output:
.sp
.in +2
.nf
$ \fBpkg search \e<pkg\e>\fR
PACKAGE                                  PUBLISHER
pkg:/package/pkg@0.5.11-0.175.0.0.0.2.1  solaris
pkg:/package/svr4@0.5.11-0.175.0.0.0.2.1 solaris
.fi
.in -2
.sp

With the \fB-a\fR option (and by default), searching for \fBtoken\fR results in information about the actions that match \fBtoken\fR, while searching for \fB<token>\fR results in a list of packages that contain actions that match \fBtoken\fR.
.RE

.RE

.sp
.ne 2
.mk
.na
\fB\fBpkg verify\fR [\fB-Hqv\fR] [\fIpkg_fmri_pattern\fR ...]\fR
.ad
.sp .6
.RS 4n
Validate the installation of all packages installed in the current image. If current signature policy for related publishers is not \fBignore\fR, the signatures of each package are validated based on policy. See \fBsignature-policy\fR in "Image Properties" below for an explanation of how signature policies are applied.
.sp
.ne 2
.mk
.na
\fB\fIpkg_fmri_pattern\fR\fR
.ad
.sp .6
.RS 4n
Validate the installation of only the specified packages installed in the current image.
.RE

.sp
.ne 2
.mk
.na
\fB\fB-H\fR\fR
.ad
.sp .6
.RS 4n
Omit the headers from the verification output.
.RE

.sp
.ne 2
.mk
.na
\fB\fB-q\fR\fR
.ad
.sp .6
.RS 4n
Suppress progress messages and all other output during the requested operation.
.RE

.sp
.ne 2
.mk
.na
\fB\fB-v\fR\fR
.ad
.sp .6
.RS 4n
Include informational messages regarding packages.
.RE

.RE

.sp
.ne 2
.mk
.na
\fB\fBpkg fix\fR [\fB-nvq\fR] [\fB--no-be-activate\fR] [\fB--no-backup-be\fR | \fB--require-backup-be\fR] [\fB--backup-be-name\fR \fIname\fR] [\fB--deny-new-be\fR | \fB--require-new-be\fR] [\fB--be-name\fR \fIname\fR] [\fB--accept\fR] [\fB--licenses\fR] [\fIpkg_fmri_pattern\fR ...]\fR
.ad
.sp .6
.RS 4n
Fix any errors reported by \fBpkg verify\fR. Verification of installed package content is based on a custom content analysis that might return different results than those of other programs.
.sp
.ne 2
.mk
.na
\fB\fIpkg_fmri_pattern\fR\fR
.ad
.sp .6
.RS 4n
Fix errors reported by \fBpkg verify\fR for only the specified packages installed in the current image.
.RE

.sp
.ne 2
.mk
.na
\fB\fB--accept\fR\fR
.ad
.sp .6
.RS 4n
Indicate that you agree to and accept the terms of the licenses of the packages that are updated or installed. If you do not provide this option, and any package licenses require acceptance, the operation fails.
.RE

.sp
.ne 2
.mk
.na
\fB\fB--licenses\fR\fR
.ad
.sp .6
.RS 4n
Display all of the licenses for the packages that are installed or updated as part of this operation. For updated packages, display the license only if the license has changed.
.RE

For all other options, see the \fBinstall\fR command above.
.RE

.sp
.ne 2
.mk
.na
\fB\fBpkg revert\fR [\fB-nv\fR] [\fB--no-be-activate\fR] [\fB--no-backup-be\fR | \fB--require-backup-be\fR] [\fB--backup-be-name\fR \fIname\fR] [\fB--deny-new-be\fR | \fB--require-new-be\fR] [\fB--be-name\fR \fIname\fR] (\fB--tagged\fR \fItag-name\fR ... | \fIpath-to-file\fR ...)\fR
.ad
.sp .6
.RS 4n
Revert files delivered by \fBpkg\fR(5) packages to their as-delivered condition. File ownership and protections are also restored.
.LP
Caution - 
.sp
.RS 2
Reverting some editable files to their default values can make the system unbootable, or cause other malfunctions.
.RE
.sp
.ne 2
.mk
.na
\fB\fB--tagged\fR \fItag-name\fR\fR
.ad
.sp .6
.RS 4n
Revert all files tagged with \fItag-name\fR, and remove any unpackaged files or directories that are under directories with this tag and that match \fIpattern\fR. See the description of the \fBrevert-tag\fR attribute in "File Actions" and "Directory Actions" in the \fBpkg\fR(5) man page for more information about \fBtag-name\fR and \fIpattern\fR.
.RE

.sp
.ne 2
.mk
.na
\fB\fIpath-to-file\fR\fR
.ad
.sp .6
.RS 4n
Revert the specified files.
.RE

For all other options, see the \fBinstall\fR command above.
.RE

.sp
.ne 2
.mk
.na
\fB\fBpkg mediator\fR [\fB-aH\fR] [\fB-F\fR \fIformat\fR] [\fImediator\fR ...]\fR
.ad
.sp .6
.RS 4n
Display the current selected version and/or implementation of all mediators.
.sp
.ne 2
.mk
.na
\fB\fImediator\fR\fR
.ad
.sp .6
.RS 4n
Display the current selected version and/or implementation of only the specified mediators.
.RE

.sp
.ne 2
.mk
.na
\fB\fB-F\fR \fIformat\fR\fR
.ad
.sp .6
.RS 4n
Specify an alternative output format. The value of \fIformat\fR can be \fBtsv\fR (Tab Separated Values), \fBjson\fR (JavaScript Object Notation as a single line), or json-formatted (JavaScript Object Notation, formatted for readability).
.RE

.sp
.ne 2
.mk
.na
\fB\fB-H\fR\fR
.ad
.sp .6
.RS 4n
Omit the headers from the listing.
.RE

.sp
.ne 2
.mk
.na
\fB\fB-a\fR\fR
.ad
.sp .6
.RS 4n
List the mediations that can be set for currently installed packages.
.RE

.RE

.sp
.ne 2
.mk
.na
\fB\fBpkg set-mediator\fR [\fB-nv\fR] [\fB-I\fR \fIimplementation\fR] [\fB-V\fR \fIversion\fR] [\fB--no-be-activate\fR] [\fB--no-backup-be\fR | \fB--require-backup-be\fR] [\fB--backup-be-name\fR \fIname\fR] [\fB--deny-new-be\fR | \fB--require-new-be\fR] [\fB--be-name\fR \fIname\fR] \fImediator\fR ...\fR
.ad
.sp .6
.RS 4n
Set the version and/or implementation for the specified mediators in the current image.
.sp
.ne 2
.mk
.na
\fB\fB-I\fR \fIimplementation\fR\fR
.ad
.sp .6
.RS 4n
Set the implementation of the mediated interface to use. By default, if no version is specified, all implementation versions are allowed. To specify an implementation with no version, append an at sign (@).
.RE

.sp
.ne 2
.mk
.na
\fB\fB-V\fR \fIversion\fR\fR
.ad
.sp .6
.RS 4n
Set the version of the mediated interface to use.
.RE

If the specified mediator version and/or implementation is not currently available, any links using the specified mediators are removed.
.sp
For all other options, see the \fBinstall\fR command above.
.RE

.sp
.ne 2
.mk
.na
\fB\fBpkg unset-mediator\fR [\fB-nvIV\fR] [\fB--no-be-activate\fR] [\fB--no-backup-be\fR | \fB--require-backup-be\fR] [\fB--backup-be-name\fR \fIname\fR] [\fB--deny-new-be\fR | \fB--require-new-be\fR] [\fB--be-name\fR \fIname\fR] \fImediator\fR ...\fR
.ad
.sp .6
.RS 4n
Revert the version and/or implementation of the specified mediators to the system default.
.sp
.ne 2
.mk
.na
\fB\fB-I\fR\fR
.ad
.sp .6
.RS 4n
Revert only the implementation of the mediated interface.
.RE

.sp
.ne 2
.mk
.na
\fB\fB-V\fR\fR
.ad
.sp .6
.RS 4n
Revert only the version of the mediated interface.
.RE

For all other options, see the \fBinstall\fR command above.
.RE

.sp
.ne 2
.mk
.na
\fB\fBpkg variant\fR [\fB-Haiv\fR] [\fB-F\fR \fIformat\fR] [\fIvariant_pattern\fR ...]\fR
.ad
.sp .6
.RS 4n
Display the current values of all variants set in this image. See "Facets and Variants" in the \fBpkg\fR(5) man page for more information about variants.
.sp
.ne 2
.mk
.na
\fB\fIvariant_pattern\fR\fR
.ad
.sp .6
.RS 4n
Display the current values of only the specified variants set in this image.
.RE

.sp
.ne 2
.mk
.na
\fB\fB-F\fR \fIformat\fR\fR
.ad
.sp .6
.RS 4n
Specify an alternative output format. For a description, see the \fBpkg mediator\fR command.
.RE

.sp
.ne 2
.mk
.na
\fB\fB-H\fR\fR
.ad
.sp .6
.RS 4n
Omit the headers from the listing.
.RE

.sp
.ne 2
.mk
.na
\fB\fB-a\fR\fR
.ad
.sp .6
.RS 4n
Display all variants explicitly set in the image and all variants that are listed in installed packages. The \fB-a\fR option cannot be combined with the \fB-i\fR option.
.RE

.sp
.ne 2
.mk
.na
\fB\fB-i\fR\fR
.ad
.sp .6
.RS 4n
Display all variants that are listed in installed packages. The \fB-i\fR option cannot be combined with the \fB-a\fR option.
.RE

.sp
.ne 2
.mk
.na
\fB\fB-v\fR\fR
.ad
.sp .6
.RS 4n
Display the possible variant values that can be set for installed packages. The \fB-v\fR option can be combined with the \fB-a\fR or \fB-i\fR option.
.RE

.RE

.sp
.ne 2
.mk
.na
\fB\fBpkg change-variant\fR [\fB-nvq\fR] [\fB-C\fR \fIn\fR] [\fB-g\fR \fIpath_or_uri\fR]... [\fB-r\fR [[\fB-z\fR \fIzonename\fR]... | [\fB-Z\fR \fIzonename\fR]... ]] [\fB--accept\fR] [\fB--licenses\fR] [\fB--no-be-activate\fR] [\fB--no-backup-be\fR | \fB--require-backup-be\fR] [\fB--backup-be-name\fR \fIname\fR] [\fB--deny-new-be\fR | \fB--require-new-be\fR] [\fB--be-name\fR \fIname\fR] [\fB--sync-actuators\fR | \fB--sync-actuators-timeout\fR \fItimeout\fR] \fIvariant_name\fR=\fIvalue\fR ...\fR
.ad
.sp .6
.RS 4n
Change the values of the specified variants set in the current image.
.sp
Changing the value of a variant can cause package content to be removed, updated, or installed. Changing a variant value can also cause entire packages to be installed, updated, or removed to satisfy the new image configuration. See "Facets and Variants" in the \fBpkg\fR(5) man page for more information about variants.
.sp
For descriptions of options, see the \fBinstall\fR command above.
.RE

.sp
.ne 2
.mk
.na
\fB\fBpkg facet\fR [\fB-Haim\fR] [\fB-F\fR \fIformat\fR] [\fIfacet_pattern\fR ...]\fR
.ad
.sp .6
.RS 4n
Display the current values and source of all facets that either have been set locally in this image by using the \fBpkg change-facet\fR command or have been inherited from a parent image (such as a non-global zone inheriting the facet setting from the global zone). See "Facets and Variants" in the \fBpkg\fR(5) man page for more information about facets.
.sp
.ne 2
.mk
.na
\fB\fIfacet_pattern\fR\fR
.ad
.sp .6
.RS 4n
Display the current values of only the specified facets set in this image.
.RE

.sp
.ne 2
.mk
.na
\fB\fB-F\fR \fIformat\fR\fR
.ad
.sp .6
.RS 4n
Specify an alternative output format. For a description, see the \fBpkg mediator\fR command.
.RE

.sp
.ne 2
.mk
.na
\fB\fB-H\fR\fR
.ad
.sp .6
.RS 4n
Omit the headers from the listing.
.RE

.sp
.ne 2
.mk
.na
\fB\fB-a\fR\fR
.ad
.sp .6
.RS 4n
Display all facets explicitly set in the image and all facets that are listed in installed packages. The \fB-a\fR option cannot be combined with the \fB-i\fR option.
.RE

.sp
.ne 2
.mk
.na
\fB\fB-i\fR\fR
.ad
.sp .6
.RS 4n
Display all facets that are listed in installed packages. The \fB-i\fR option cannot be combined with the \fB-a\fR option.
.RE

.sp
.ne 2
.mk
.na
\fB\fB-m\fR\fR
.ad
.sp .6
.RS 4n
Include masked facets in the output. Display a column that indicates which, if any, facets are masked. Masked facets are facets set locally in an image (by using the \fBpkg change-facet\fR command) that are hidden by an inherited facet with the same name.
.RE

.RE

.sp
.ne 2
.mk
.na
\fB\fBpkg change-facet\fR [\fB-nvq\fR] [\fB-C\fR \fIn\fR] [\fB-g\fR \fIpath_or_uri\fR]... [\fB-r\fR [[\fB-z\fR \fIzonename\fR]... | [\fB-Z\fR \fIzonename\fR]... ]] [\fB--accept\fR] [\fB--licenses\fR] [\fB--no-be-activate\fR] [\fB--no-backup-be\fR | \fB--require-backup-be\fR] [\fB--backup-be-name\fR \fIname\fR] [\fB--deny-new-be\fR | \fB--require-new-be\fR] [\fB--be-name\fR \fIname\fR] [\fB--sync-actuators\fR | \fB--sync-actuators-timeout\fR \fItimeout\fR] \fIfacet_name\fR=(\fBTrue\fR|\fBFalse\fR|\fBNone\fR) ...\fR
.ad
.sp .6
.RS 4n
Change the values of the specified facets set in the current image. The changes also appear in any images that inherit these facets, such as non-global zones.
.sp
Facets can be set to \fBTrue\fR or \fBFalse\fR. Setting a facet to \fBNone\fR applies the default value of \fBTrue\fR to that facet; thus, any actions subject to the facet will be installed. See "Actions" in the \fBpkg\fR(5) man page for information about actions.
.sp
Changing the value of a facet can cause package content to be removed, updated, or installed. Changing a facet value can also cause entire packages to be installed, updated, or removed to satisfy the new image configuration. See "Facets and Variants" in the \fBpkg\fR(5) man page for more information about facets.
.sp
For descriptions of options, see the \fBinstall\fR command above.
.RE

.sp
.ne 2
.mk
.na
\fB\fBpkg avoid\fR [\fIpkg_fmri_pattern\fR ...]\fR
.ad
.sp .6
.RS 4n
Display each avoided package along with any packages that have a group dependency on that package.
.sp
Packages that are on the avoid list are installed if needed to satisfy a required dependency. If that dependency is removed, the package is uninstalled.
.sp
.ne 2
.mk
.na
\fB\fIpkg_fmri_pattern\fR\fR
.ad
.sp .6
.RS 4n
Avoid the specified packages if they are the target of a group dependency by placing the package names that currently match the specified patterns on the avoid list. Only packages that are not currently installed can be avoided. If a package is currently the target of a group dependency, uninstalling the package places it on the avoid list.
.RE

.RE

.sp
.ne 2
.mk
.na
\fB\fBpkg unavoid\fR [\fIpkg_fmri_pattern\fR ...]\fR
.ad
.sp .6
.RS 4n
Display the list of avoided packages.
.sp
.ne 2
.mk
.na
\fB\fIpkg_fmri_pattern\fR\fR
.ad
.sp .6
.RS 4n
Remove the specified packages from the avoid list. Packages on the avoid list that match an installed package\&'s group dependency cannot be removed using this subcommand. To remove a package from the avoid list that matches a group dependency, install the package.
.RE

.RE

.sp
.ne 2
.mk
.na
\fB\fBpkg freeze\fR [\fB-n\fR] [\fB-c\fR \fIreason\fR] [\fIpkg_fmri_pattern\fR ...]\fR
.ad
.sp .6
.RS 4n
Display information about currently frozen packages: package names, versions, when the package was frozen, and any associated reasons for freezing the packages.
.sp
Freezing a package does not prevent removal of the package. No warning is displayed if the package is removed.
.sp
.ne 2
.mk
.na
\fB\fIpkg_fmri_pattern\fR\fR
.ad
.sp .6
.RS 4n
Freeze the specified packages to the specified versions. If no version is given, the package must be installed and is frozen at that installed version. Freezing a package that is already frozen replaces the freeze version with the newly specified version.
.sp
When a package that is frozen is installed or updated, it must end up at a version that matches the version at which it was frozen. For example, if a package was frozen at 1.2, then it could be updated to 1.2.1, 1.2.9, 1.2.0.0.1, and so on. That package could not end up at 1.3, or 1.1. A publisher presented in the \fIpkg_fmri_pattern\fR is used to find matching packages. However, publisher information is not recorded as part of the freeze. A package is frozen with respect to its version only, not its publisher.
.RE

.sp
.ne 2
.mk
.na
\fB\fB-c\fR \fIreason\fR\fR
.ad
.sp .6
.RS 4n
Record the \fIreason\fR with the packages that are frozen. The reason is shown if a freeze prevents an installation or update from succeeding.
.RE

.sp
.ne 2
.mk
.na
\fB\fB-n\fR\fR
.ad
.sp .6
.RS 4n
Perform a trial run of the freeze operation, displaying the list of packages that would be frozen without freezing any packages.
.RE

.RE

.sp
.ne 2
.mk
.na
\fB\fBpkg unfreeze\fR [\fB-n\fR] [\fIpkg_name_pattern\fR ...]\fR
.ad
.sp .6
.RS 4n
Display information about currently frozen packages: package names, versions, when the package was frozen, and any associated reasons for freezing the packages.
.sp
.ne 2
.mk
.na
\fB\fIpkg_fmri_pattern\fR\fR
.ad
.sp .6
.RS 4n
Remove the constraints that freezing imposes from the specified packages. Any versions provided are ignored.
.RE

.sp
.ne 2
.mk
.na
\fB\fB-n\fR\fR
.ad
.sp .6
.RS 4n
Perform a trial run of the unfreeze operation, displaying the list of packages that would be unfrozen without unfreezing any packages.
.RE

.RE

.sp
.ne 2
.mk
.na
\fB\fBpkg property\fR [\fB-H\fR] [\fIpropname\fR ...]\fR
.ad
.sp .6
.RS 4n
Display the names and values of all image properties. See "Image Properties" below for descriptions of image properties.
.sp
.ne 2
.mk
.na
\fB\fIpropname\fR\fR
.ad
.sp .6
.RS 4n
Display the names and values for only the specified properties.
.RE

.sp
.ne 2
.mk
.na
\fB\fB-H\fR\fR
.ad
.sp .6
.RS 4n
Omit the headers from the listing.
.RE

.RE

.sp
.ne 2
.mk
.na
\fB\fBpkg set-property\fR \fIpropname\fR \fIpropvalue\fR\fR
.ad
.sp .6
.RS 4n
Update an existing image property or add a new image property.
.RE

.sp
.ne 2
.mk
.na
\fB\fBpkg add-property-value\fR \fIpropname\fR \fIpropvalue\fR\fR
.ad
.sp .6
.RS 4n
Add a value to an existing image property or add a new image property.
.RE

.sp
.ne 2
.mk
.na
\fB\fBpkg remove-property-value\fR \fIpropname\fR \fIpropvalue\fR\fR
.ad
.sp .6
.RS 4n
Remove a value from an existing image property.
.RE

.sp
.ne 2
.mk
.na
\fB\fBpkg unset-property\fR \fIpropname\fR ...\fR
.ad
.sp .6
.RS 4n
Remove an existing image property or properties.
.RE

.sp
.ne 2
.mk
.na
\fB\fBpkg publisher\fR [\fB-HPn\fR] [\fB-F\fR \fIformat\fR] [\fIpublisher\fR ...]\fR
.ad
.sp .6
.RS 4n
Display the list of all publishers in order of search preference. The following information is displayed for each publisher: name, attributes such as non-sticky and disabled, type (origin or mirror), online status, proxy, and location URI. Proxy information is shown only as T (true) or F (false) under the column labeled P. To show the proxy value for a publisher with T in the P column, use the \fB-F tsv\fR option or specify the publisher name argument. Proxies shown by the \fBpkg publisher\fR command were set by using the \fB--proxy\fR option of the \fBpkg set-publisher\fR command. Proxies set by using an \fBhttp_proxy\fR environment variable are not shown by the \fBpkg publisher\fR command.
.sp
.ne 2
.mk
.na
\fB\fIpublisher\fR\fR
.ad
.sp .6
.RS 4n
Display detailed configuration for only the specified publishers. Additional information displayed includes the proxy URI, key, and certificate for each origin or mirror URI, the client UUID, and the time the catalog was last updated.
.RE

.sp
.ne 2
.mk
.na
\fB\fB-F\fR \fIformat\fR\fR
.ad
.sp .6
.RS 4n
Specify an alternative output format. For a description, see the \fBpkg mediator\fR command.
.RE

.sp
.ne 2
.mk
.na
\fB\fB-H\fR\fR
.ad
.sp .6
.RS 4n
Omit the headers from the listing.
.RE

.sp
.ne 2
.mk
.na
\fB\fB-P\fR\fR
.ad
.sp .6
.RS 4n
Display only the first publisher in the publisher search order.
.RE

.sp
.ne 2
.mk
.na
\fB\fB-n\fR\fR
.ad
.sp .6
.RS 4n
Display only enabled publishers.
.RE

.RE

.sp
.ne 2
.mk
.na
\fB\fBpkg set-publisher\fR [-Ped] [\fB-c\fR \fIssl_cert\fR] [\fB-k\fR \fIssl_key\fR] [\fB-g\fR \fIorigin_to_add\fR | \fB--add-origin\fR \fIorigin_to_add\fR]... [\fB-G\fR \fIorigin_to_remove\fR | \fB--remove-origin\fR \fIorigin_to_remove\fR]... [\fB-m\fR \fImirror_to_add\fR | \fB--add-mirror\fR \fImirror_to_add\fR]... [\fB-M\fR \fImirror_to_remove\fR | \fB--remove-mirror\fR \fImirror_to_remove\fR]... [\fB--disable\fR] [\fB--enable\fR] [\fB--no-refresh\fR] [\fB--reset-uuid\fR] [\fB--non-sticky\fR] [\fB--sticky\fR] [\fB--search-after\fR \fIpublisher\fR] [\fB--search-before\fR \fIpublisher\fR] [\fB--search-first\fR] [\fB--approve-ca-cert\fR \fIpath_to_CA\fR] [\fB--revoke-ca-cert\fR \fIhash_of_CA_to_remove\fR] [\fB--unset-ca-cert\fR \fIhash_of_CA_to_remove\fR] [\fB--set-property\fR \fIname_of_property\fR=\fIvalue\fR] [\fB--add-property-value\fR \fIname_of_property\fR=\fIvalue_to_add\fR] [\fB--remove-property-value\fR \fIname_of_property\fR=\fIvalue_to_remove\fR] [\fB--unset-property\fR \fIname_of_property_to_delete\fR] [\fB--proxy\fR \fIproxy_to_use\fR] \fIpublisher\fR\fR
.ad
.sp .6
.RS 4n
Update an existing publisher or add a publisher. If no options affecting search order are specified, new publishers are appended to the search order and are thus searched last.
.sp
.ne 2
.mk
.na
\fB\fB-G\fR \fIorigin_to_remove\fR\fR
.ad
.br
.na
\fB\fB--remove-origin\fR \fIorigin_to_remove\fR\fR
.ad
.sp .6
.RS 4n
Remove the URI or path from the list of origins for the given publisher. The special value \fB*\fR can be used to remove all origins.
.RE

.sp
.ne 2
.mk
.na
\fB\fB-M\fR \fImirror_to_remove\fR\fR
.ad
.br
.na
\fB\fB--remove-mirror\fR \fImirror_to_remove\fR\fR
.ad
.sp .6
.RS 4n
Remove the URI from the list of mirrors for the given publisher. The special value \fB*\fR can be used to remove all mirrors.
.RE

.sp
.ne 2
.mk
.na
\fB\fB-P\fR\fR
.ad
.br
.na
\fB\fB--search-first\fR\fR
.ad
.sp .6
.RS 4n
Set the specified publisher first in the search order. When installing new packages, this publisher is searched first. Updates to already installed packages come from the same publisher that originally provided the package as long as that publisher remains sticky.
.RE

.sp
.ne 2
.mk
.na
\fB\fB-c\fR \fIssl_cert\fR\fR
.ad
.sp .6
.RS 4n
Specify the client SSL certificate.
.RE

.sp
.ne 2
.mk
.na
\fB\fB-d\fR\fR
.ad
.br
.na
\fB\fB--disable\fR\fR
.ad
.sp .6
.RS 4n
Disable the publisher. A disabled publisher is not used when populating the package list or in certain package operations (install, uninstall, and update). However, the properties for a disabled publisher can still be set and viewed. If only one publisher exists, it cannot be disabled.
.RE

.sp
.ne 2
.mk
.na
\fB\fB-e\fR\fR
.ad
.br
.na
\fB\fB--enable\fR\fR
.ad
.sp .6
.RS 4n
Enable the publisher.
.RE

.sp
.ne 2
.mk
.na
\fB\fB-g\fR \fIorigin_to_add\fR\fR
.ad
.br
.na
\fB\fB--add-origin\fR \fIorigin_to_add\fR\fR
.ad
.sp .6
.RS 4n
Add the specified URI or path as an origin for the given publisher. This should be the location of a package repository or archive.
.RE

.sp
.ne 2
.mk
.na
\fB\fB-k\fR \fIssl_key\fR\fR
.ad
.sp .6
.RS 4n
Specify the client SSL key.
.RE

.sp
.ne 2
.mk
.na
\fB\fB-m\fR \fImirror_to_add\fR\fR
.ad
.br
.na
\fB\fB--add-mirror\fR \fImirror_to_add\fR\fR
.ad
.sp .6
.RS 4n
Add the URI as a mirror for the given publisher.
.RE

.sp
.ne 2
.mk
.na
\fB\fB--add-property-value\fR \fIname_of_property\fR=\fIvalue_to_add\fR\fR
.ad
.sp .6
.RS 4n
Add a value to an existing publisher property or add a new publisher property.
.RE

.sp
.ne 2
.mk
.na
\fB\fB--approve-ca-cert\fR \fIpath_to_CA\fR\fR
.ad
.sp .6
.RS 4n
For verifying signed packages, add the specified certificate as a CA certificate that is trusted. The hashes of the PEM representation of the user-approved CA certificates are listed in the detailed output of the \fBpkg publisher\fR command.
.RE

.sp
.ne 2
.mk
.na
\fB\fB--no-refresh\fR\fR
.ad
.sp .6
.RS 4n
Do not attempt to contact the repositories for the image\&'s publishers to retrieve the newest list of available packages and other metadata.
.RE

.sp
.ne 2
.mk
.na
\fB\fB--non-sticky\fR\fR
.ad
.sp .6
.RS 4n
Higher ranked publishers than this one can provide updates to packages originally installed from this publisher.
.RE

.sp
.ne 2
.mk
.na
\fB\fB--proxy\fR \fIproxy_to_use\fR\fR
.ad
.sp .6
.RS 4n
Use the specified proxy URI to retrieve content for the specified origin (\fB-g\fR) or mirror (\fB-m\fR). The proxy value is stored as part of the publisher configuration, which means the system repository used by child images is automatically updated. This option cannot be used to set an authenticated proxy. The \fIproxy_to_use\fR value cannot have the form \fBprotocol://user:password@host\fR.
.sp
At run time, \fBhttp_proxy\fR or related environment variables override this proxy setting. See the "Environment" section of the \fBcurl\fR(1) man page for the list of accepted environment variable names. If you use an environment variable to set the proxy URI, you must also set the appropriate proxy property of the \fBsvc:/application/pkg/system-repository\fR SMF service to the same value. See "Specifying a Proxy" in \fIAdding and Updating Software in Oracle Solaris 11.2\fR.
.RE

.sp
.ne 2
.mk
.na
\fB\fB--remove-property-value\fR \fIname_of_property\fR=\fIvalue_to_remove\fR\fR
.ad
.sp .6
.RS 4n
Remove a value from an existing publisher property.
.RE

.sp
.ne 2
.mk
.na
\fB\fB--reset-uuid\fR\fR
.ad
.sp .6
.RS 4n
Choose a new unique identifier that identifies this image to its publisher.
.RE

.sp
.ne 2
.mk
.na
\fB\fB--revoke-ca-cert\fR \fIhash_of_CA_to_remove\fR\fR
.ad
.sp .6
.RS 4n
For verifying signed packages, treat the certificate with the given hash of its PEM representation as revoked. The hashes of the user-revoked CA certificates are listed in the detailed output of the \fBpkg publisher\fR command.
.RE

.sp
.ne 2
.mk
.na
\fB\fB--search-after\fR \fIpublisher\fR\fR
.ad
.sp .6
.RS 4n
Alter the publisher search order so that the publisher being added or modified is searched after the publisher specified in this option.
.RE

.sp
.ne 2
.mk
.na
\fB\fB--search-before\fR \fIpublisher\fR\fR
.ad
.sp .6
.RS 4n
Alter the publisher search order so that the publisher being added or modified is searched before the publisher specified in this option.
.RE

.sp
.ne 2
.mk
.na
\fB\fB--set-property\fR \fIname_of_property\fR=\fIvalue\fR\fR
.ad
.sp .6
.RS 4n
Update an existing publisher property or add a new publisher property.
.RE

.sp
.ne 2
.mk
.na
\fB\fB--sticky\fR\fR
.ad
.sp .6
.RS 4n
Updates to packages that were installed from this publisher must also come from this publisher. This is the default behavior.
.RE

.sp
.ne 2
.mk
.na
\fB\fB--unset-ca-cert\fR \fIhash_of_CA_to_remove\fR\fR
.ad
.sp .6
.RS 4n
For verifying signed packages, remove the certificate with the given hash from the list of approved certificates and the list of revoked certificates.
.RE

.sp
.ne 2
.mk
.na
\fB\fB--unset-property\fR \fIname_of_property_to_delete\fR\fR
.ad
.sp .6
.RS 4n
<<<<<<< HEAD
Use the specified proxy URI to retrieve content for the specified origin (\fB-g\fR) or mirror (\fB-m\fR). The proxy value is stored as part of the publisher configuration, which means the system repository used by child images is automatically updated. This option cannot be used to set an authenticated proxy. The \fIproxy_to_use\fR value cannot have the form \fBprotocol://user:password@host\fR.
.sp
At run time, \fBhttp_proxy\fR or related environment variables override this proxy setting. See the "Environment" section of the \fBcurl\fR(1) man page for the list of accepted environment variable names. If you use an environment variable to set the proxy URI, you must also set the appropriate proxy property of the \fBsvc:/application/pkg/system-repository\fR SMF service to the same value.
=======
Remove an existing publisher property.
>>>>>>> 047659a6
.RE

.RE

.sp
.ne 2
.mk
.na
\fB\fBpkg set-publisher\fR \fB-p\fR \fIrepo_uri\fR [-Ped] [\fB-c\fR \fIssl_cert\fR] [\fB-k\fR \fIssl_key\fR] [\fB--non-sticky\fR] [\fB--sticky\fR] [\fB--search-after\fR \fIpublisher\fR] [\fB--search-before\fR \fIpublisher\fR] [\fB--search-first\fR] [\fB--approve-ca-cert\fR \fIpath_to_CA\fR] [\fB--revoke-ca-cert\fR \fIhash_of_CA_to_remove\fR] [\fB--unset-ca-cert\fR \fIhash_of_CA_to_remove\fR] [\fB--set-property\fR \fIname_of_property\fR=\fIvalue\fR] [\fB--add-property-value\fR \fIname_of_property\fR=\fIvalue_to_add\fR] [\fB--remove-property-value\fR \fIname_of_property\fR=\fIvalue_to_remove\fR] [\fB--unset-property\fR \fIname_of_property_to_delete\fR] [\fB--proxy\fR \fIproxy_to_use\fR] [\fIpublisher\fR]\fR
.ad
.sp .6
.RS 4n
Retrieve publisher configuration information from the \fIrepo_uri\fR repository URI.
.sp
If a publisher operand is specified to this \fBset-publisher\fR subcommand, then only that publisher is added or updated. If no publisher is specified, all publishers in \fIrepo_uri\fR are added or updated as appropriate.
.sp
For descriptions of options, see the \fBset-publisher\fR command above. When used with \fB-p\fR, the \fB-P\fR, \fB--search-first\fR, \fB--search-before\fR, and \fB--search-after\fR options only apply to added publishers, not to updated publishers.
.sp
The \fB-p\fR option cannot be combined with the \fB-g\fR, \fB--add-origin\fR, \fB-G\fR, \fB--remove-origin\fR, \fB-m\fR, \fB--add-mirror\fR, \fB-M\fR, \fB--remove-mirror\fR, \fB--disable\fR, \fB--enable\fR, \fB--no-refresh\fR, or \fB--reset-uuid\fR options.
.RE

.sp
.ne 2
.mk
.na
\fB\fBpkg unset-publisher\fR \fIpublisher\fR ...\fR
.ad
.sp .6
.RS 4n
Remove the configuration associated with the specified publisher or publishers.
.RE

.sp
.ne 2
.mk
.na
\fB\fBpkg history\fR [\fB-HNl\fR] [\fB-n\fR \fInumber\fR] [\fB-o\fR \fIcolumn\fR[,\fIcolumn\fR]...]... [\fB-t\fR \fItime\fR | \fItime\fR-\fItime\fR[,\fItime\fR | \fItime\fR-\fItime\fR]...]...\fR
.ad
.sp .6
.RS 4n
Display the command history of the applicable image. Display the start time of the operation, the name of the operation (for example, \fBinstall\fR), the client (for example, \fBpkg\fR), and the outcome of the operation (Succeeded or Failed).
.sp
.ne 2
.mk
.na
\fB\fB-H\fR\fR
.ad
.sp .6
.RS 4n
Omit the headers from the listing.
.RE

.sp
.ne 2
.mk
.na
\fB\fB-l\fR\fR
.ad
.sp .6
.RS 4n
Display the long form of the command history of the image. Additional information displayed includes the version of the client, the name of the user who performed the operation, whether a new boot environment was created, the time the operation completed and total time taken, the complete command that was issued, and any errors that were encountered while executing the command. For operations such as \fBupdate\fR, complete FMRIs of changed packages are shown.
.RE

.sp
.ne 2
.mk
.na
\fB\fB-N\fR\fR
.ad
.sp .6
.RS 4n
Display the release note text.
.RE

.sp
.ne 2
.mk
.na
\fB\fB-n\fR \fInumber\fR\fR
.ad
.sp .6
.RS 4n
Display only the specified number of most recent entries.
.RE

.sp
.ne 2
.mk
.na
\fB\fB-o\fR \fIcolumn\fR\fR
.ad
.sp .6
.RS 4n
Display output using the specified column names. The \fB-o\fR option can be specified multiple times, or multiple column names can be specified as the argument to one \fB-o\fR option by separating the column names with commas. Valid column names are:
.sp
.ne 2
.mk
.na
\fB\fBbe\fR\fR
.ad
.sp .6
.RS 4n
The name of the boot environment this operation was started on.
.RE

.sp
.ne 2
.mk
.na
\fB\fBbe_uuid\fR\fR
.ad
.sp .6
.RS 4n
The \fBuuid\fR of the boot environment this operation was started on.
.RE

.sp
.ne 2
.mk
.na
\fB\fBclient\fR\fR
.ad
.sp .6
.RS 4n
The name of the client.
.RE

.sp
.ne 2
.mk
.na
\fB\fBclient_ver\fR\fR
.ad
.sp .6
.RS 4n
The version of the client.
.RE

.sp
.ne 2
.mk
.na
\fB\fBcommand\fR\fR
.ad
.sp .6
.RS 4n
The command line used for this operation.
.RE

.sp
.ne 2
.mk
.na
\fB\fBfinish\fR\fR
.ad
.sp .6
.RS 4n
The time that this operation finished.
.RE

.sp
.ne 2
.mk
.na
\fB\fBid\fR\fR
.ad
.sp .6
.RS 4n
The user id that started this operation.
.RE

.sp
.ne 2
.mk
.na
\fB\fBnew_be\fR\fR
.ad
.sp .6
.RS 4n
The new boot environment created by this operation.
.RE

.sp
.ne 2
.mk
.na
\fB\fBnew_be_uuid\fR\fR
.ad
.sp .6
.RS 4n
The \fBuuid\fR of the new boot environment created by this operation.
.RE

.sp
.ne 2
.mk
.na
\fB\fBoperation\fR\fR
.ad
.sp .6
.RS 4n
The name of the operation.
.RE

.sp
.ne 2
.mk
.na
\fB\fBoutcome\fR\fR
.ad
.sp .6
.RS 4n
A summary of the outcome of this operation.
.RE

.sp
.ne 2
.mk
.na
\fB\fBreason\fR\fR
.ad
.sp .6
.RS 4n
Additional information on the outcome of this operation.
.RE

.sp
.ne 2
.mk
.na
\fB\fBrelease_note\fR\fR
.ad
.sp .6
.RS 4n
Indicates whether this operation generated release notes.
.RE

.sp
.ne 2
.mk
.na
\fB\fBsnapshot\fR\fR
.ad
.sp .6
.RS 4n
The snapshot taken during this operation. This is only recorded if the snapshot was not automatically removed after successful operation completion.
.RE

.sp
.ne 2
.mk
.na
\fB\fBstart\fR\fR
.ad
.sp .6
.RS 4n
The time that this operation started.
.RE

.sp
.ne 2
.mk
.na
\fB\fBtime\fR\fR
.ad
.sp .6
.RS 4n
The total time taken to perform this operation. For operations that take less than one second, 0:00:00 is shown.
.RE

.sp
.ne 2
.mk
.na
\fB\fBuser\fR\fR
.ad
.sp .6
.RS 4n
The username that started this operation.
.RE

If the \fBcommand\fR or \fBreason\fR columns are specified, they must be the last item in the \fB-o\fR list, in order to preserve output field separation. These two columns cannot be shown in the same \fBhistory\fR command.
.sp
An asterisk (*) is shown after the values for \fBbe\fR or \fBnew_be\fR if the boot environment is no longer present on the system.
.sp
The values for \fBbe\fR and \fBnew_be\fR are obtained by looking up the current boot environment name, using the \fBbe_uuid\fR or \fBnew_be_uuid\fR fields. If a boot environment was subsequently renamed, and later deleted, the values displayed for \fBbe\fR and \fBnew_be\fR are the values recorded at the time of the \fBpkg\fR operation.
.RE

.sp
.ne 2
.mk
.na
\fB\fB-t\fR \fItime\fR\fR
.ad
.br
.na
\fB\fB-t\fR \fItime\fR-\fItime\fR\fR
.ad
.sp .6
.RS 4n
Display log records for a comma-separated list of timestamps, formatted with \fB%Y-%m-%dT%H:%M:%S\fR (see the \fBstrftime\fR(3C) man page). To specify a range of times, use a hyphen (\fB-\fR) between a start and finish timestamp. The keyword \fBnow\fR can be used as an alias for the current time. This option can be specified multiple times. If the timestamps specified contain duplicate timestamps or overlapping ranges, duplicate history events are not displayed. Only a single instance of each history event is displayed.
.RE

.RE

.sp
.ne 2
.mk
.na
\fB\fBpkg purge-history\fR\fR
.ad
.sp .6
.RS 4n
Delete all existing history information.
.RE

.sp
.ne 2
.mk
.na
\fB\fBpkg rebuild-index\fR\fR
.ad
.sp .6
.RS 4n
Rebuild the index used by \fBpkg search\fR. This is a recovery operation not intended for general use.
.RE

.sp
.ne 2
.mk
.na
\fB\fBpkg update-format\fR\fR
.ad
.sp .6
.RS 4n
Update the format of the image to the current version. Once this operation has completed, the image can no longer be used with older versions of the \fBpkg\fR(5) system.
.RE

.sp
.ne 2
.mk
.na
\fB\fBpkg version\fR\fR
.ad
.sp .6
.RS 4n
Display a unique string identifying the version of \fBpkg\fR. This string is not guaranteed to be comparable in any fashion between versions.
.RE

.sp
.ne 2
.mk
.na
\fB\fBpkg help\fR\fR
.ad
.sp .6
.RS 4n
Display a usage message.
.RE

.sp
.ne 2
.mk
.na
\fB\fBpkg image-create\fR [\fB-FPUfz\fR] [\fB--force\fR] [\fB--full\fR | \fB--partial\fR | \fB--user\fR] [\fB--zone\fR] [\fB-c\fR \fIssl_cert\fR] [\fB-k\fR \fI ssl_key\fR] [\fB-g\fR \fIpath_or_uri\fR | \fB--origin\fR \fIpath_or_uri\fR]... [\fB-m\fR \fIuri\fR | \fB--mirror\fR \fIuri\fR]... [\fB--facet\fR \fIfacet_name\fR=(\fBTrue\fR|\fBFalse\fR)]... [\fB--no-refresh\fR] [\fB--set-property\fR \fIname_of_property\fR=\fIvalue\fR] [\fB--variant\fR \fIvariant_name\fR=\fIvalue\fR]... [(\fB-p\fR | \fB--publisher\fR) [\fIname\fR=]\fIrepo_uri\fR] \fIdir\fR\fR
.ad
.sp .6
.RS 4n
At the location given by \fIdir\fR, create an image suitable for package operations. Images created by using the \fBimage-create\fR subcommand are not bootable. Most users should use the \fB--be-name\fR or \fB--require-new-be\fR options with \fBpkg\fR commands, or use the \fBbeadm\fR or \fBzoneadm\fR commands to create images. The \fBpkg image-create\fR command is used for tasks such as maintaining packages and operating system distributions.
.sp
The default image type is user, which can be specified by using the \fB-U\fR or \fB--user\fR option. Alternatively, the image type can be set to a full image (\fB--F\fR or \fB--full\fR) or to a partial image (\fB-P\fR or \fB--partial\fR) linked to the full image enclosing the given \fIdir\fR path.
.sp
Additional origins can be specified using \fB-g\fR or \fB--origin\fR. Additional mirrors can be specified using \fB-m\fR or \fB--mirror\fR.
.sp
A package repository URI must be provided using the \fB-p\fR or \fB--publisher\fR option. If a publisher name is also provided, then only that publisher is added when the image is created. If a publisher name is not provided, then all publishers known by the specified repository are added to the image. An attempt to retrieve the catalog associated with this publisher is made following the initial creation operations.
.sp
For publishers using client SSL authentication, a client key and client certificate can be registered via the \fB-c\fR and \fB-k\fR options. This key and certificate are used for all publishers added during image creation.
.sp
If the image is to be run within non-global zone context, use the \fB-z\fR (\fB--zone\fR) option to set an appropriate variant.
.sp
.ne 2
.mk
.na
\fB\fB-f\fR\fR
.ad
.br
.na
\fB\fB--force\fR\fR
.ad
.sp .6
.RS 4n
Force the creation of an image over an existing image. This option should be used with care.
.RE

.sp
.ne 2
.mk
.na
\fB\fB--facet\fR \fIfacet_name\fR=(\fBTrue\fR|\fBFalse\fR)\fR
.ad
.sp .6
.RS 4n
Set the specified facet to the indicated value. See "Facets and Variants" in the \fBpkg\fR(5) man page for more information about facets.
.RE

.sp
.ne 2
.mk
.na
\fB\fB--no-refresh\fR\fR
.ad
.sp .6
.RS 4n
Do not attempt to contact the repositories for the image\&'s publishers to retrieve the newest list of available packages and other metadata.
.RE

.sp
.ne 2
.mk
.na
\fB\fB--set-property\fR \fIname_of_property\fR=\fIvalue\fR\fR
.ad
.sp .6
.RS 4n
Set the specified image property to the indicated value. See "Image Properties" below for descriptions of image properties.
.RE

.sp
.ne 2
.mk
.na
\fB\fB--variant\fR \fIvariant_name\fR=\fIvalue\fR\fR
.ad
.sp .6
.RS 4n
Set the specified variant to the indicated value. See "Facets and Variants" in the \fBpkg\fR(5) man page for more information about variants.
.RE

.RE

.sp
.ne 2
.mk
.na
\fB\fBpkg \fB-R\fR \fIdir\fR dehydrate\fR [\fB-nvq\fR] [\fB-p\fR \fIpublisher\fR]...\fR
.ad
.sp .6
.RS 4n
Remove all non-editable packaged files and packaged hardlinks from the image specified by the \fB-R\fR option to create a fully dehydrated image. A non-editable packaged file is a file delivered by the currently installed version of a package that has no \fBpreserve\fR or \fBoverlay\fR attribute, or has a \fBdehydrated\fR value of \fBFalse\fR. A packaged hardlink is a hardlink delivered by the currently installed version of a package. 
.sp
The \fBpkg dehydrate\fR command only operates on an alternate root. Use the \fB-R\fR option to specify the alternate root. If the alternate root belongs to a boot environment, dehydration will render it unbootable.
.sp
If the \fBpkg dehydrate\fR command succeeds, a property named \fBdehydrated\fR with the value of all publishers with a configured package repository is set on the image specified by the \fB-R\fR option.
.sp
All other packaging operations for a dehydrated publisher will be automatically dehydrated.
.sp
.ne 2
.mk
.na
\fB\fB-p\fR \fIpublisher\fR\fR
.ad
.sp .6
.RS 4n
Remove only non-editable files and hardlinks delivered by the specified publishers to create a partially dehydrated image. If all configured publishers of the image are specified, a fully dehydrated image is created as described above.
.sp
If one or more publishers is specified, and if any of the publishers is not configured in the image, then nothing is removed from the image.
.sp
If the \fBpkg dehydrate\fR command succeeds, a property named \fBdehydrated\fR with the names of the publishers as the value is set on the image.
.RE

For all other options, see the \fBinstall\fR command above.
.RE

.sp
.ne 2
.mk
.na
\fB\fBpkg \fB-R\fR \fIdir\fR rehydrate\fR [\fB-nvq\fR] [\fB-p\fR \fIpublisher\fR]...\fR
.ad
.sp .6
.RS 4n
Reinstall all files and hardlinks removed by the \fBpkg dehydrate\fR command.
.sp
The \fBpkg rehydrate\fR command only operates on an alternate root. Use the \fB-R\fR option to specify the alternate root.
.sp
If the \fBpkg rehydrate\fR command succeeds, the value of the \fBdehydrated\fR property of the image is removed.
.sp
.ne 2
.mk
.na
\fB\fB-p\fR \fIpublisher\fR\fR
.ad
.sp .6
.RS 4n
Reinstall all files and hardlinks removed by the \fBpkg dehydrate\fR command for the specified publishers.
.sp
If one or more publishers is specified, and if any of the the publishers is not configured in the image, then nothing is installed.
.sp
If the \fBpkg rehydrate\fR command succeeds, the specified publisher names are removed from the value of the \fBdehydrated\fR property set on the image.
.RE

For all other options, see the \fBinstall\fR command above.
.RE

.SH IMAGE PROPERTIES
.sp
.LP
The following properties define characteristics of the image. These properties store information about the purpose, content, and behavior of the image. To view the current values of these properties in the image, use the \fBpkg property\fR command. To modify the values of these properties, use the \fBpkg set-property\fR and \fBpkg unset-property\fR commands.
.sp
.ne 2
.mk
.na
\fB\fBbe-policy\fR\fR
.ad
.sp .6
.RS 4n
(string) Specify when a boot environment is created during packaging operations. The following values are allowed:
.sp
.ne 2
.mk
.na
\fB\fBdefault\fR\fR
.ad
.sp .6
.RS 4n
Apply the default boot environment creation policy, \fBcreate-backup\fR.
.RE

.sp
.ne 2
.mk
.na
\fB\fBalways-new\fR\fR
.ad
.sp .6
.RS 4n
Requires a reboot for all package operations by performing them in a new boot environment set as active on the next boot. A backup boot environment is not created unless explicitly requested.
.sp
This policy is the safest, but is more strict than most sites need since no packages can be added without a reboot.
.RE

.sp
.ne 2
.mk
.na
\fB\fBcreate-backup\fR\fR
.ad
.sp .6
.RS 4n
For package operations that require a reboot, a new boot environment is created and set as active on the next boot. If packages are modified or content that could affect the kernel is installed and the operation affects the live boot environment, a backup boot environment is created but not set as active. A backup boot environment can also be explicitly requested.
.sp
This policy is potentially risky only if newly installed software causes system instability, which is possible but relatively rare.
.RE

.sp
.ne 2
.mk
.na
\fB\fBwhen-required\fR\fR
.ad
.sp .6
.RS 4n
For package operations that require a reboot, a new boot environment is created and set as active on the next boot. A backup boot environment is not created unless explicitly requested.
.sp
This policy carries the greatest risk since if a packaging change to the live boot environment makes further changes impossible, there might be no recent boot environment to which one can fallback.
.RE

.RE

.sp
.ne 2
.mk
.na
\fB\fBca-path\fR\fR
.ad
.sp .6
.RS 4n
(string) A path name that points to a directory where CA certificates are kept for SSL operations. The format of this directory is specific to the underlying SSL implementation. To use an alternate location for trusted CA certificates, change this value to point to a different directory. See the \fBCApath\fR portions of \fBSSL_CTX_load_verify_locations\fR(3openssl) for requirements for the CA directory.
.sp
Default value: \fB/etc/ssl/certs\fR
.RE

.sp
.ne 2
.mk
.na
\fB\fBcheck-certificate-revocation\fR\fR
.ad
.sp .6
.RS 4n
(boolean) If this is set to \fBTrue\fR, the package client attempts to contact any CRL distribution points in the certificates used for signature verification to determine whether the certificate has been revoked since being issued.
.sp
Default value: \fBFalse\fR
.RE

.sp
.ne 2
.mk
.na
\fB\fBcontent-update-policy\fR\fR
.ad
.sp .6
.RS 4n
(string) Specify when the package system will update non-editable files during packaging operations. The following values are allowed:
.sp
.ne 2
.mk
.na
\fB\fBdefault\fR\fR
.ad
.sp .6
.RS 4n
Always apply the default content update policy.
.RE

.sp
.ne 2
.mk
.na
\fB\fBalways\fR\fR
.ad
.sp .6
.RS 4n
Always download and update non-editable files that have changed.
.RE

.sp
.ne 2
.mk
.na
\fB\fBwhen-required\fR\fR
.ad
.sp .6
.RS 4n
Download and update non-editable files that have changed only if the package system has determined that an update is required.
.RE

Default value: \fBalways\fR
.RE

.sp
.ne 2
.mk
.na
\fB\fBflush-content-cache-on-success\fR\fR
.ad
.sp .6
.RS 4n
(boolean) If this is set to \fBTrue\fR, the package client removes the files in its content-cache when image-modifying operations complete successfully. For operations that create a boot environment, the content will be removed from both the source and destination boot environment.
.sp
This property can be used to keep the content-cache small on systems with limited disk space. This property can cause operations to take longer to complete.
.sp
Default value: \fBTrue\fR
.RE

.sp
.ne 2
.mk
.na
\fB\fBmirror-discovery\fR\fR
.ad
.sp .6
.RS 4n
(boolean) This property tells the client to discover link-local content mirrors using mDNS and DNS-SD. If this property is set to \fBTrue\fR, the client attempts to download package content from mirrors it dynamically discovers. To run a mirror that advertises its content via mDNS, see the \fBpkg.depotd\fR(1M) man page.
.sp
Default value: \fBFalse\fR
.RE

.sp
.ne 2
.mk
.na
\fB\fBsend-uuid\fR\fR
.ad
.sp .6
.RS 4n
(boolean) Send the image\&'s Universally Unique Identifier (UUID) when performing network operations. Although users can disable this option, some network repositories might refuse to talk to clients that do not supply a UUID.
.sp
Default value: \fBTrue\fR
.RE

.sp
.ne 2
.mk
.na
\fB\fBsignature-policy\fR\fR
.ad
.sp .6
.RS 4n
(string) Determine what checks will be performed on manifests when installing, updating, modifying, or verifying packages in the image. The final policy applied to a package depends on the combination of image policy and publisher policy. The combination will be at least as strict as the stricter of the two policies taken individually. By default, the package client does not check whether certificates have been revoked. To enable those checks, which might require the client to contact external Internet sites, set the \fBcheck-certificate-revocation\fR image property to \fBTrue\fR. The following values are allowed:
.sp
.ne 2
.mk
.na
\fB\fBignore\fR\fR
.ad
.sp .6
.RS 4n
Ignore signatures for all manifests.
.RE

.sp
.ne 2
.mk
.na
\fB\fBverify\fR\fR
.ad
.sp .6
.RS 4n
Verify that all manifests with signatures are validly signed, but do not require all installed packages to be signed. This is the default value.
.RE

.sp
.ne 2
.mk
.na
\fB\fBrequire-signatures\fR\fR
.ad
.sp .6
.RS 4n
Require that all newly installed packages have at least one valid signature. The \fBpkg fix\fR and \fBpkg verify\fR commands also warn if an installed package does not have a valid signature.
.RE

.sp
.ne 2
.mk
.na
\fB\fBrequire-names\fR\fR
.ad
.sp .6
.RS 4n
Follow the same requirements as \fBrequire-signatures\fR but also require that the strings listed in the \fBsignature-required-names\fR property appear as a common name of the certificates used to verify the chains of trust of the signatures.
.RE

.RE

.sp
.ne 2
.mk
.na
\fB\fBsignature-required-names\fR\fR
.ad
.sp .6
.RS 4n
(list of strings) A list of names that must be seen as common names of certificates while validating the signatures of a package.
.RE

.sp
.ne 2
.mk
.na
\fB\fBtrust-anchor-directory\fR\fR
.ad
.sp .6
.RS 4n
(string) The path name of the directory that contains the trust anchors for the image. This path is relative to the image. The default value is \fBignore\fR.
.RE

.sp
.ne 2
.mk
.na
\fB\fBuse-system-repo\fR\fR
.ad
.sp .6
.RS 4n
(boolean) This property indicates whether the image should use the system repository as a source for image and publisher configuration and as a proxy for communicating with the publishers provided. The default value is \fBFalse\fR. See the \fBpkg.sysrepo\fR(1M) man page for information about system repositories.
.RE

.SH PUBLISHER PROPERTIES
.sp
.LP
The following properties define signature policy for a particular publisher. The image properties of the same name define signature policy for the image. To view the current values of these properties for a particular publisher, use the \fBpkg publisher\fR \fIpublisher_name\fR command. To modify the values of these publisher signature policy properties, use the \fB--set-property\fR and \fB--unset-property\fR options of the \fBpkg set-publisher\fR command.
.sp
.ne 2
.mk
.na
\fB\fBsignature-policy\fR\fR
.ad
.sp .6
.RS 4n
(string) This property functions identically to the image property of the same name except that it only applies to packages from the particular publisher.
.RE

.sp
.ne 2
.mk
.na
\fB\fBsignature-required-names\fR\fR
.ad
.sp .6
.RS 4n
(list of strings) This property functions identically to the image property of the same name except that it only applies to packages from the particular publisher.
.RE

.SH EXAMPLES
.LP
\fBExample 1 \fRCreate an Image With Publisher Configured
.sp
.LP
Create a new, full image, with publisher \fBexample.com\fR, stored at \fB/aux0/example_root\fR.

.sp
.in +2
.nf
$ \fBpkg image-create -F -p example.com=http://pkg.example.com:10000 \e\fR
\fB/aux0/example_root\fR
.fi
.in -2
.sp

.LP
\fBExample 2 \fRCreate an Image, Specifying Additional Origins and Mirror
.sp
.LP
Create a new, full image, with publisher \fBexample.com\fR, that also has an additional mirror, two additional origins, and is stored at \fB/aux0/example_root\fR.

.sp
.in +2
.nf
$ \fBpkg image-create -F -p example.com=http://pkg.example.com:10000 \e\fR
\fB-g http://alternate1.example.com:10000/ \e\fR
\fB-g http://alternate2.example.com:10000/ \e\fR
\fB-m http://mirror.example.com:10000/ \e\fR
\fB/aux0/example_root\fR
.fi
.in -2
.sp

.LP
\fBExample 3 \fRCreate an Image With No Publisher Configured
.sp
.LP
Create a new, full image with no publishers configured at \fB/aux0/example_root\fR.

.sp
.in +2
.nf
$ \fBpkg image-create -F /aux0/example_root\fR
.fi
.in -2
.sp

.LP
\fBExample 4 \fRInstall a Package
.sp
.LP
Install the latest version of the \fBwidget\fR package in the current image.

.sp
.in +2
.nf
$ \fBpkg install application/widget\fR
.fi
.in -2
.sp

.LP
\fBExample 5 \fRList Specified Contents of a Package
.sp
.LP
List the contents of the \fBsystem/file-system/zfs\fR package. Display the action name, the mode of the file (if defined), the size (if defined), the path, and the target (if a link). Limit the action to types \fBdir\fR, \fBfile\fR, \fBlink\fR, and \fBhardlink\fR, since specifying the \fBaction.name\fR attribute, which is available for all actions, displays a line for all actions, which is not desired here.

.sp
.in +2
.nf
$ \fBpkg contents -t dir,file,link,hardlink \e\fR
\fB-o action.name,mode,pkg.size,path,target system/file-system/zfs\fR
ACTION.NAME MODE PKG.SIZE PATH                 TARGET
dir         0755          etc
dir         0755          etc/fs
dir         0755          etc/fs/zfs
link                      etc/fs/zfs/mount     ../../../usr/sbin/zfs
link                      etc/fs/zfs/umount    ../../../usr/sbin/zfs
dir         0755          etc/zfs
dir         0755          kernel
dir         0755          kernel/drv
dir         0755          kernel/drv/amd64
file        0755  1706744 kernel/drv/amd64/zfs
file        0644      980 kernel/drv/zfs.conf
dir         0755          kernel/fs
dir         0755          kernel/fs/amd64
hardlink                  kernel/fs/amd64/zfs  ../../../kernel/drv/amd64/zfs
\&...
.fi
.in -2
.sp

.LP
\fBExample 6 \fRList Specified Contents of Two Packages
.sp
.LP
List the contents of \fBweb/browser/firefox\fR and \fBmail/thunderbird\fR, limiting the display to just the package name and path attributes of actions whose \fBpath\fR attribute ends in \fB\&.desktop\fR or \fB\&.png\fR.

.sp
.in +2
.nf
$ \fBpkg contents -o pkg.name,path -a path=\e*.desktop \e\fR
\fB-a path=\e*.png web/browser/firefox mail/thunderbird\fR
PKG.NAME            PATH
web/browser/firefox usr/share/applications/firefox.desktop
mail/thunderbird    usr/share/applications/thunderbird.desktop
web/browser/firefox usr/share/pixmaps/firefox-icon.png
mail/thunderbird    usr/share/pixmaps/thunderbird-icon.png
\&...
.fi
.in -2
.sp

.LP
\fBExample 7 \fRSearch for a Package
.sp
.LP
Search the package database for the token \fBbge\fR.

.sp
.in +2
.nf
$ \fBpkg search bge\fR
INDEX       ACTION VALUE                             PACKAGE
driver_name driver bge                                pkg:/driver/network/bge@0.5.11-0.151
basename    file   kernel/drv/sparcv9/bge             pkg:/driver/network/bge@0.5.11-0.151
basename    file   kernel/drv/amd64/bge               pkg:/driver/network/bge@0.5.11-0.151
pkg.fmri    set    jeos.omniti.com/driver/network/bge pkg:/driver/network/bge@0.5.11-0.151
.fi
.in -2
.sp

.sp
.LP
The token is in the package \fBdriver/network/bge\fR both as the basename for the file action representing \fB/kernel/drv/\fIarch\fR/bge\fR and as a driver name.

.LP
\fBExample 8 \fRSearch for a File
.sp
.LP
Search for the package that delivers a file by specifying the full path name of the file, including the leading slash character.

.sp
.in +2
.nf
$ \fBpkg search -o path,pkg.name -l /usr/bin/vim\fR
PATH         PKG.NAME
usr/bin/vim  editor/vim/vim-core
.fi
.in -2
.sp

.sp
.LP
Search for a file and the package that delivers that file by specifying \fBfile\fR for the \fIaction_name\fR, \fBpath\fR or \fBbasename\fR for the \fIindex\fR, and the full or partial file name for the \fItoken\fR.

.sp
.in +2
.nf
$ \fBpkg search -o path,pkg.name -l file:basename:vim\fR
PATH         PKG.NAME
usr/bin/vim  editor/vim/vim-core
.fi
.in -2
.sp

.LP
\fBExample 9 \fRSearch for Files and Directories
.sp
.LP
Search for files and directories and the packages that deliver them by specifying \fBpath\fR or \fBbasename\fR for the \fIindex\fR and the full or partial file name for the \fItoken\fR. Depending on your shell, you might need to escape wildcards.

.sp
.in +2
.nf
$ \fBpkg search -o path,pkg.name -l path:*/vim\fR
PATH           PKG.NAME
usr/bin/vim    editor/vim/vim-core
usr/share/vim  editor/vim
usr/share/vim  editor/vim/vim-core
$ \fBpkg search -o path,pkg.name -l basename:vim\fR
PATH           PKG.NAME
usr/share/vim  editor/vim
usr/share/vim  editor/vim/vim-core
usr/bin/vim    editor/vim/vim-core
.fi
.in -2
.sp

.LP
\fBExample 10 \fRShow Which Packages Provide Which SMF Services
.sp
.LP
Show which packages provide a particular SMF service by specifying the value \fBorg.opensolaris.smf.fmri\fR for the \fIindex\fR in a structured search and the name of the service you want to find for the \fItoken\fR. The value \fBorg.opensolaris.smf.fmri\fR is the name of an attribute of a \fBset\fR action. Remember to escape the : in the name of the service.

.sp
.LP
For example, show which HTTP servers are available by specifying the value \fBsvc:/network/http\fR for the \fItoken\fR.

.sp
.in +2
.nf
$ \fBpkg search 'org.opensolaris.smf.fmri:svc\e:/network/http*'\fR
INDEX                    ACTION VALUE                        PACKAGE
org.opensolaris.smf.fmri set    svc:/network/http            pkg:/web/server/lighttpd-14@1.4.23-0.175.0.0.0.2.1
org.opensolaris.smf.fmri set    svc:/network/http            pkg:/web/proxy/privoxy@3.0.17-0.175.0.0.0.2.1
org.opensolaris.smf.fmri set    svc:/network/http            pkg:/web/proxy/squid@3.1.18-0.175.0.0.0.2.1
org.opensolaris.smf.fmri set    svc:/network/http            pkg:/web/java-servlet/tomcat@6.0.35-0.175.0.0.0.2.1
org.opensolaris.smf.fmri set    svc:/network/http            pkg:/web/server/apache-22@2.2.22-0.175.0.0.0.2.1
org.opensolaris.smf.fmri set    svc:/network/http:apache22   pkg:/web/server/apache-22@2.2.22-0.175.0.0.0.2.1
org.opensolaris.smf.fmri set    svc:/network/http:lighttpd14 pkg:/web/server/lighttpd-14@1.4.23-0.175.0.0.0.2.1
org.opensolaris.smf.fmri set    svc:/network/http:privoxy    pkg:/web/proxy/privoxy@3.0.17-0.175.0.0.0.2.1
org.opensolaris.smf.fmri set    svc:/network/http:squid      pkg:/web/proxy/squid@3.1.18-0.175.0.0.0.2.1
org.opensolaris.smf.fmri set    svc:/network/http:tomcat6    pkg:/web/java-servlet/tomcat@6.0.35-0.175.0.0.0.2.1
.fi
.in -2
.sp

.LP
\fBExample 11 \fRSearch for Packages that Depend on the Specified Package
.sp
.LP
Search for installed packages that depend on \fBpackage/pkg\fR.

.sp
.in +2
.nf
<<<<<<< HEAD
$ \fBpkg search -l 'depend::package/pkg'\fR
INDEX       ACTION VALUE                    PACKAGE
incorporate depend package/pkg@0.5.11-0.151 pkg:/consolidation/ips/ips-incorporation@0.5.11-0.151
require     depend package/pkg@0.5.11-0.151 pkg:/system/install@0.5.11-0.151
require     depend package/pkg@0.5.11-0.151 pkg:/package/pkg/system-repository@0.5.11-0.151
=======
$ \fBpkg search -l depend::package/pkg\fR
INDEX       ACTION VALUE                                    PACKAGE
incorporate depend package/pkg@0.5.11-0.175.0.0.0.2.1      pkg:/consolidation/ips/ips-incorporation@0.5.11-0.175.0.0.0.2.1
require     depend pkg:/package/pkg@0.5.11-0.175.0.0.0.2.1 pkg:/package/pkg/package-manager@0.5.11-0.175.0.0.0.2.1
require     depend pkg:/package/pkg@0.5.11-0.175.0.0.0.2.1 pkg:/system/library/install@0.5.11-0.175.0.0.0.2.1
require     depend pkg:/package/pkg@0.5.11-0.175.0.0.0.2.1 pkg:/package/pkg/update-manager@0.5.11-0.175.0.0.0.2.1
require     depend pkg:/package/pkg@0.5.11-0.175.0.0.0.2.1 pkg:/system/library/boot-management@0.5.11-0.175.0.0.0.2.1
require     depend package/pkg                             pkg:/system/zones/brand/brand-solaris@0.5.11-0.175.0.0.0.2.1
require     depend pkg:/package/pkg@0.5.11-0.175.0.0.0.2.1 pkg:/install/distribution-constructor@0.5.11-0.175.0.0.0.2.1
require     depend pkg:/package/pkg@0.5.11-0.175.0.0.0.2.1 pkg:/system/boot-environment-utilities@0.5.11-0.175.0.0.0.2.1
require     depend pkg:/package/pkg@0.5.11-0.175.0.0.0.2.1 pkg:/package/pkg/system-repository@0.5.11-0.175.0.0.0.2.1
>>>>>>> 047659a6
.fi
.in -2
.sp

.LP
\fBExample 12 \fRSearch for Dependencies
.sp
.LP
Search for all \fBincorporate\fR dependencies in installed packages.

.sp
.in +2
.nf
$ \fBpkg search -l 'depend:incorporate:'\fR
INDEX       ACTION VALUE                           PACKAGE
incorporate depend pkg:/BRCMbnx@0.5.11,5.11-0.133  pkg:/consolidation/osnet/osnet-incorporation@0.5.11-0.151
incorporate depend pkg:/BRCMbnxe@0.5.11,5.11-0.133 pkg:/consolidation/osnet/osnet-incorporation@0.5.11-0.151
\&...
.fi
.in -2
.sp

.LP
\fBExample 13 \fRAdd a Publisher
.sp
.LP
Add a new publisher \fBexample.com\fR, with a repository located at \fBhttp://www.example.com/repo\fR.

.sp
.in +2
.nf
$ \fBpkg set-publisher -g http://www.example.com/repo example.com\fR
.fi
.in -2
.sp

.LP
\fBExample 14 \fRAdd a Publisher With Key and Certificate
.sp
.LP
Add a new publisher \fBexample.com\fR, with a secure repository located at \fBhttps://secure.example.com/repo\fR, and a key and certificate stored in the directory \fB/root/creds\fR.

.sp
.in +2
.nf
$ \fBpkg set-publisher -k /root/creds/example.key \e\fR
\fB-c /root/creds/example.cert -g https://secure.example.com/repo \e\fR
\fBexample.com\fR
.fi
.in -2
.sp

.LP
\fBExample 15 \fRAdd and Automatically Configure a Publisher
.sp
.LP
Add a new publisher with a repository located at \fB/export/repo\fR using automatic configuration.

.sp
.in +2
.nf
$ \fBpkg set-publisher -p /export/repo\fR
.fi
.in -2
.sp

.LP
\fBExample 16 \fRAdd and Manually Configure a Publisher
.sp
.LP
Add a new publisher \fBexample.com\fR with a repository located at \fB/export/repo/example.com\fR using manual configuration.

.sp
.in +2
.nf
$ \fBpkg set-publisher -g /export/repo example.com\fR
.fi
.in -2
.sp

.LP
\fBExample 17 \fRAdd a Publisher and Configure a Proxy
.sp
.LP
Add a new publisher \fBmypub\fR with origin \fBhttp://server/repo\fR and proxy \fBhttp://webcache:8080\fR.

.sp
.in +2
.nf
$ \fBpkg set-publisher -g http://server/repo \e\fR
\fB--proxy http://webcache:8080 mypub\fR
.fi
.in -2
.sp

.LP
\fBExample 18 \fRVerify All Signed Packages
.sp
.LP
Configure an image to verify all signed packages.

.sp
.in +2
.nf
$ \fBpkg set-property signature-policy verify\fR
.fi
.in -2
.sp

.LP
\fBExample 19 \fRRequire All Packages To Be Signed
.sp
.LP
Configure an image to require all packages to be signed, and require the string \fBexample.com\fR to be seen as a common name for one of the certificates in the chain of trust.

.sp
.in +2
.nf
$ \fBpkg set-property signature-policy require-names example.com\fR
.fi
.in -2
.sp

.LP
\fBExample 20 \fRRequire All Packages From a Specified Publisher To Be Signed
.sp
.LP
Configure an image so that all packages installed from publisher \fBexample.com\fR must be signed.

.sp
.in +2
.nf
$ \fBpkg set-publisher --set-property signature-policy=require-signatures \e\fR
\fBexample.com\fR
.fi
.in -2
.sp

.LP
\fBExample 21 \fRRequire a Specified String in the Chain of Trust
.sp
.LP
Add the string \fBfoo\fR to the image\&'s list of common names that must be seen in a signature\&'s chain of trust to be considered valid.

.sp
.in +2
.nf
$ \fBpkg add-property-value signature-require-names foo\fR
.fi
.in -2
.sp

.LP
\fBExample 22 \fRRemove a String From the Chain of Trust for a Specified Publisher
.sp
.LP
Remove the string \fBfoo\fR from the list of common names that must be seen to validate a signature for the publisher \fBexample.com\fR.

.sp
.in +2
.nf
$ \fBpkg set-publisher --remove-property-value signature-require-names=foo \e\fR
\fBexample.com\fR
.fi
.in -2
.sp

.LP
\fBExample 23 \fRAdd a Trusted CA Certificate
.sp
.LP
Add the certificate stored in \fB/tmp/example_file.pem\fR as a trusted CA certificate for the publisher \fBexample.com\fR.

.sp
.in +2
.nf
$ \fBpkg set-publisher --approve-ca-cert /tmp/example_file.pem \e\fR
\fBexample.com\fR
.fi
.in -2
.sp

.LP
\fBExample 24 \fRRevoke a Certificate
.sp
.LP
Revoke the certificate with the hash \fBa12345\fR for publisher \fBexample.com\fR, preventing the certificate from validating any signatures for packages from \fBexample.com\fR.

.sp
.in +2
.nf
$ \fBpkg set-publisher --revoke-ca-cert a12345 example.com\fR
.fi
.in -2
.sp

.LP
\fBExample 25 \fRForget About a Certificate
.sp
.LP
Make \fBpkg\fR forget that the certificate \fBa12345\fR was ever added or revoked by the user.

.sp
.in +2
.nf
$ \fBpkg set-publisher --unset-ca-cert a12345 example.com\fR
.fi
.in -2
.sp

.LP
\fBExample 26 \fRDowngrade a Package
.sp
.LP
Downgrade the installed package \fBfoo@1.1\fR to an older version.

.sp
.in +2
.nf
$ \fBpkg update foo@1.0\fR
.fi
.in -2
.sp

.LP
\fBExample 27 \fRSwitch Conflicting Package Installation
.sp
.LP
In the case of two conflicting packages, change which package is installed. Suppose package A depends on either package B or package C, and B and C are mutually exclusive. If A and B are installed, use the following command to switch to using C instead of B without uninstalling A:

.sp
.in +2
.nf
$ \fBpkg install --reject B C\fR
.fi
.in -2
.sp

.LP
\fBExample 28 \fRList Packages in a Package Archive
.sp
.LP
List all versions of all packages in a package archive.

.sp
.in +2
.nf
$ \fBpkg list -f -g /my/archive.p5p\fR
.fi
.in -2
.sp

.LP
\fBExample 29 \fRList Packages in a Package Repository
.sp
.LP
List all versions of all packages in a repository.

.sp
.in +2
.nf
$ \fBpkg list -f -g http://example.com:10000\fR
.fi
.in -2
.sp

.LP
\fBExample 30 \fRDisplay Information About a Package in a Package Archive
.sp
.LP
Display the package information for the latest version of a package in a package archive. The package might or might not be currently installed.

.sp
.in +2
.nf
$ \fBpkg info -g /my/archive.p5p pkg_name\fR
.fi
.in -2
.sp

.LP
\fBExample 31 \fRDisplay Contents of a Package in a Package Archive
.sp
.LP
Display the contents of a package in a package archive. The package is not currently installed.

.sp
.in +2
.nf
$ \fBpkg contents -g /my/archive.p5p pkg_name\fR
.fi
.in -2
.sp

.LP
\fBExample 32 \fRRemove All Publisher Origins and Mirrors
.sp
.LP
Remove all of the origins and mirrors for a publisher and add a new origin.

.sp
.in +2
.nf
$ \fBpkg set-publisher -G '*' -M '*' -g http://example.com:10000 \e\fR
\fBexample.com\fR
.fi
.in -2
.sp

.LP
\fBExample 33 \fRDehydrating and Rehydrating an Image
.sp
.LP
In these examples, \fB/tmp/test_image\fR is the image that you want to dehydrate and rehydrate.

.sp
.LP
Because no publisher is specified, the following command operates on all publishers with a configured package repository in the \fB/tmp/test_image\fR image to fully dehydrate the \fB/tmp/test_image\fR image.

.sp
.in +2
.nf
$ \fBpkg -R /tmp/test_image dehydrate\fR
.fi
.in -2
.sp

.sp
.LP
Because no publisher is specified, the following command operates on all publishers configured in the \fB/tmp/test_image\fR image to fully restore the \fB/tmp/test_image\fR image.

.sp
.in +2
.nf
$ \fBpkg -R /tmp/test_image rehydrate\fR
.fi
.in -2
.sp

.LP
\fBExample 34 \fRDehydrating and Rehydrating an Image Specifying Publishers
.sp
.LP
In these examples, \fB/tmp/test_image\fR is the image that you want to dehydrate and rehydrate, and the \fBtest1\fR and \fBtest2\fR publishers are configured with a package repository in the \fB/tmp/test_image\fR image.

.sp
.LP
The following command operates only on files and hardlinks delivered by the \fBtest1\fR publisher.

.sp
.in +2
.nf
$ \fBpkg -R /tmp/test_image dehydrate -p test1\fR
.fi
.in -2
.sp

.sp
.LP
The following command rehydrates only files and hardlinks delivered by the \fBtest1\fR publisher.

.sp
.in +2
.nf
$ \fBpkg -R /tmp/test_image rehydrate -p test1\fR
.fi
.in -2
.sp

.SH ENVIRONMENT VARIABLES
.sp
.ne 2
.mk
.na
\fB\fBPKG_IMAGE\fR\fR
.ad
.sp .6
.RS 4n
The directory containing the image to use for package operations. Ignored if \fB-R\fR is specified.
.RE

.sp
.ne 2
.mk
.na
\fB\fBPKG_CLIENT_CONNECT_TIMEOUT\fR\fR
.ad
.sp .6
.RS 4n
Seconds to wait trying to connect during transport operations (for each attempt) before the client aborts the operation. A value of 0 means wait indefinitely.
.sp
Default value: 60
.RE

.sp
.ne 2
.mk
.na
\fB\fBPKG_CLIENT_LOWSPEED_TIMEOUT\fR\fR
.ad
.sp .6
.RS 4n
Seconds below the \fBlowspeed\fR limit (1024 bytes/second) during transport operations before the client aborts the operation. A value of 0 means do not abort the operation.
.sp
Default value: 30
.RE

.sp
.ne 2
.mk
.na
\fB\fBPKG_CLIENT_MAX_CONSECUTIVE_ERROR\fR\fR
.ad
.sp .6
.RS 4n
Maximum number of transient transport errors before the client aborts the operation. A value of 0 means do not abort the operation.
.sp
Default value: 4
.RE

.sp
.ne 2
.mk
.na
\fB\fBPKG_CLIENT_MAX_REDIRECT\fR\fR
.ad
.sp .6
.RS 4n
Maximum number of HTTP or HTTPS redirects allowed during transport operations before a connection is aborted. A value of 0 means do not abort the operation.
.sp
Default value: 5
.RE

.sp
.ne 2
.mk
.na
\fB\fBPKG_CONCURRENCY\fR\fR
.ad
.sp .6
.RS 4n
The number of child images to update in parallel. Ignored if the \fB-C\fR option is specified.
.sp
When recursing into child images (usually installed \fBsolaris\fR branded non-global zones), update at most \fB$PKG_CONCURRENCY\fR child images in parallel. If \fB$PKG_CONCURRENCY\fR is 0 or a negative number, all child images are updated in parallel.
.sp
Default value: 1
.RE

.sp
.ne 2
.mk
.na
\fB\fBPKG_CLIENT_MAX_TIMEOUT\fR\fR
.ad
.sp .6
.RS 4n
Maximum number of transport attempts per host before the client aborts the operation. A value of 0 means do not abort the operation.
.sp
Default value: 4
.RE

.sp
.ne 2
.mk
.na
\fB\fBhttp_proxy\fR, \fBhttps_proxy\fR\fR
.ad
.sp .6
.RS 4n
HTTP or HTTPS proxy server.
.RE

.SH EXIT STATUS
.sp
.LP
The following exit values are returned:
.sp
.ne 2
.mk
.na
\fB\fB0\fR\fR
.ad
.RS 6n
.rt  
Command succeeded.
.RE

.sp
.ne 2
.mk
.na
\fB\fB1\fR\fR
.ad
.RS 6n
.rt  
An error occurred.
.RE

.sp
.ne 2
.mk
.na
\fB\fB2\fR\fR
.ad
.RS 6n
.rt  
Invalid command line options were specified.
.RE

.sp
.ne 2
.mk
.na
\fB\fB3\fR\fR
.ad
.RS 6n
.rt  
Multiple operations were requested, but only some of them succeeded.
.RE

.sp
.ne 2
.mk
.na
\fB\fB4\fR\fR
.ad
.RS 6n
.rt  
No changes were made - nothing to do.
.RE

.sp
.ne 2
.mk
.na
\fB\fB5\fR\fR
.ad
.RS 6n
.rt  
The requested operation cannot be performed on a live image.
.RE

.sp
.ne 2
.mk
.na
\fB\fB6\fR\fR
.ad
.RS 6n
.rt  
The requested operation cannot be completed because the licenses for the packages being installed or updated have not been accepted.
.RE

.sp
.ne 2
.mk
.na
\fB\fB7\fR\fR
.ad
.RS 6n
.rt  
The image is currently in use by another process and cannot be modified.
.RE

.sp
.ne 2
.mk
.na
\fB\fB8\fR\fR
.ad
.RS 6n
.rt  
One or more SMF actuators timed out.
.RE

.sp
.ne 2
.mk
.na
\fB\fB99\fR\fR
.ad
.RS 6n
.rt  
An unanticipated exception occurred.
.RE

.SH FILES
.sp
.LP
A \fBpkg\fR(5) image can be located arbitrarily within a larger file system. In the following file descriptions, the token \fB$IMAGE_ROOT\fR is used to distinguish relative paths. For a typical system installation, \fB$IMAGE_ROOT\fR is equivalent to \fB/\fR
.sp
.ne 2
.mk
.na
\fB\fB$IMAGE_ROOT/var/pkg\fR\fR
.ad
.sp .6
.RS 4n
Metadata directory for a full or partial image.
.RE

.sp
.ne 2
.mk
.na
\fB\fB$IMAGE_ROOT/.org.opensolaris,pkg\fR\fR
.ad
.sp .6
.RS 4n
Metadata directory for a user image.
.RE

.sp
.LP
Within a particular image\&'s metadata, certain files and directories can contain information useful during repair and recovery. The token \fB$IMAGE_META\fR refers to the top-level directory containing the metadata. \fB$IMAGE_META\fR is typically one of the two paths given above.
.sp
.ne 2
.mk
.na
\fB\fB$IMAGE_META/lost+found\fR\fR
.ad
.sp .6
.RS 4n
Location of conflicting directories and files moved during a package operation. Location of unpackaged contents of a removed directory.
.RE

.sp
.ne 2
.mk
.na
\fB\fB$IMAGE_META/publisher\fR\fR
.ad
.sp .6
.RS 4n
Contains a directory for each publisher. Each directory stores publisher-specific metadata.
.RE

.sp
.LP
Other paths within the \fB$IMAGE_META\fR directory hierarchy are private and are subject to change.
.SH ATTRIBUTES
.sp
.LP
See \fBattributes\fR(5) for descriptions of the following attributes:
.sp

.sp
.TS
tab() box;
cw(2.75i) |cw(2.75i) 
lw(2.75i) |lw(2.75i) 
.
ATTRIBUTE TYPEATTRIBUTE VALUE
_
Availability\fBpackage/pkg\fR
_
Interface StabilityUncommitted
.TE

.SH SEE ALSO
.sp
.LP
\fBpkgsend\fR(1), \fBbeadm\fR(1M), \fBpkg.depotd\fR(1M), \fBpkg.sysrepo\fR(1M), \fBglob\fR(3C), \fBpkg\fR(5)
.sp<|MERGE_RESOLUTION|>--- conflicted
+++ resolved
@@ -2455,13 +2455,7 @@
 .ad
 .sp .6
 .RS 4n
-<<<<<<< HEAD
-Use the specified proxy URI to retrieve content for the specified origin (\fB-g\fR) or mirror (\fB-m\fR). The proxy value is stored as part of the publisher configuration, which means the system repository used by child images is automatically updated. This option cannot be used to set an authenticated proxy. The \fIproxy_to_use\fR value cannot have the form \fBprotocol://user:password@host\fR.
-.sp
-At run time, \fBhttp_proxy\fR or related environment variables override this proxy setting. See the "Environment" section of the \fBcurl\fR(1) man page for the list of accepted environment variable names. If you use an environment variable to set the proxy URI, you must also set the appropriate proxy property of the \fBsvc:/application/pkg/system-repository\fR SMF service to the same value.
-=======
 Remove an existing publisher property.
->>>>>>> 047659a6
 .RE
 
 .RE
@@ -3485,25 +3479,11 @@
 .sp
 .in +2
 .nf
-<<<<<<< HEAD
 $ \fBpkg search -l 'depend::package/pkg'\fR
 INDEX       ACTION VALUE                    PACKAGE
 incorporate depend package/pkg@0.5.11-0.151 pkg:/consolidation/ips/ips-incorporation@0.5.11-0.151
 require     depend package/pkg@0.5.11-0.151 pkg:/system/install@0.5.11-0.151
 require     depend package/pkg@0.5.11-0.151 pkg:/package/pkg/system-repository@0.5.11-0.151
-=======
-$ \fBpkg search -l depend::package/pkg\fR
-INDEX       ACTION VALUE                                    PACKAGE
-incorporate depend package/pkg@0.5.11-0.175.0.0.0.2.1      pkg:/consolidation/ips/ips-incorporation@0.5.11-0.175.0.0.0.2.1
-require     depend pkg:/package/pkg@0.5.11-0.175.0.0.0.2.1 pkg:/package/pkg/package-manager@0.5.11-0.175.0.0.0.2.1
-require     depend pkg:/package/pkg@0.5.11-0.175.0.0.0.2.1 pkg:/system/library/install@0.5.11-0.175.0.0.0.2.1
-require     depend pkg:/package/pkg@0.5.11-0.175.0.0.0.2.1 pkg:/package/pkg/update-manager@0.5.11-0.175.0.0.0.2.1
-require     depend pkg:/package/pkg@0.5.11-0.175.0.0.0.2.1 pkg:/system/library/boot-management@0.5.11-0.175.0.0.0.2.1
-require     depend package/pkg                             pkg:/system/zones/brand/brand-solaris@0.5.11-0.175.0.0.0.2.1
-require     depend pkg:/package/pkg@0.5.11-0.175.0.0.0.2.1 pkg:/install/distribution-constructor@0.5.11-0.175.0.0.0.2.1
-require     depend pkg:/package/pkg@0.5.11-0.175.0.0.0.2.1 pkg:/system/boot-environment-utilities@0.5.11-0.175.0.0.0.2.1
-require     depend pkg:/package/pkg@0.5.11-0.175.0.0.0.2.1 pkg:/package/pkg/system-repository@0.5.11-0.175.0.0.0.2.1
->>>>>>> 047659a6
 .fi
 .in -2
 .sp
